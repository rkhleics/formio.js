# Change Log
All notable changes to this project will be documented in this file

The format is based on [Keep a Changelog](http://keepachangelog.com/)
and this project adheres to [Semantic Versioning](http://semver.org/).

## [UNRELEASED]
### Fixed
<<<<<<< HEAD
 - Empty string in email validator.
=======
 - Min-max for DataGrid component.
>>>>>>> ad51c039

## 2.30.0
### Fixed
 - Required validator for Checkbox component.
 - Radio and SelectBoxes components for the case with multiple nested forms.
 - Number and Currency components default value.
 - Input mask problems where a single instance was used to manage multiple inputs.
 - Issues with onChange events not firing for Select components.
 - Streamlined the language inititalization.

### Added
 - Better data handling using getters and setters.

### Changed
 - Deprecating "getRawValue" with reverse compatibility in favor of component.dataValue.
 - Made currency component to have a delimiter unless specified otherwise.

## 2.29.13
### Fixed
 - Problem with some crashes within the file component.
 - Make sure the Submit button was not disabled even if form was readonly
 - Problem with the DataGrid component default values copying from row to row.

### Added
 - The ability to prevent a component from being disabled with a "alwaysEnabled" property.

## 2.29.12
### Fixed
 - Custom events not firing for button custom events.
 - Issue with conditoinals not checking on form components before loading subforms.

## 2.29.11
### Changed
 - Upgraded browserify@16.1.1 eslint@4.18.2 fetch-mock@6.0.1 mocha@5.0.4 watchify@3.11.0 gulp-strip-debug@3.0.0 marked@0.3.17
 - Added exports that are reverse compatible with ES5.

### Fixed
 - Display for resource fields within submission grid.

## 2.29.10
### Fixed
 - Issues with getView so that it does not throw errors.
 - Min and Max settings on DataGrid to stop showing Add Another button.

## 2.29.9
### Fixed
 - Issues with IE not translating Date's properly.

## 2.29.8
### Fixed
 - Include polyfill for bind to fix PDF generation.

### Changed
 - Upgraded i18next to 10.5.0

## 2.29.7
### Fixed
 - Fix validations automatically triggering if you have only a container on a form at the root level.

## 2.29.6
### Fixed
 - Fix validation and nested form issues with wizard.

## 2.29.5
### Fixed
 - Ensure that the form components do not load if conditions on the component return false.

## 2.29.4
### Added
 - More input hooks to certain components.

### Fixed
 - Issue where file component values would reset.

### Changed
 - The select component will now enable search by default and can be turned off with "searchEnabled" flag on component.

## 2.29.3
### Fixed
 - Issue with the providers not getting registered correctly.

## 2.29.2
### Changed
 - Upgraded i18next to 10.4.1

### Fixed
 - Problem where DataGrid could add duplicate columns.

### Added
 - Add ability to have oauth initiated logins.

## 2.29.1
### Added
 - 'Delimiter' property to Number component.
 - Error message below submit button.
 - WYSIWYG spellcheck option for the Quill editor.

### Fixed
 - Issues with clearOnHide
 - Fixed radio button wrapping issue
 - Problems with the wysiwyg editor clearing values within a datagrid.
 - Asterisks for Checkbox component with 'inputsOnly' option.
 - The Formio.cache to return new promises instead of using old ones.

### Changed
 - Cleanup and performance improvements on how conditions are checked and evaluated.
 - How the loader icon is added to the renderer by adding an additional DOM element above the form components.
 - Upgrade flatpickr to version 4.3.2
 - Improved viewAsHtml and asString features.

## 2.29.0
### Added
 - New Field Logic feature.
 - Ability for buttons to be configured with a URL that will send the submission to that url when pressed.

### Changed
 - Upgraded all dependencies.
 - Reverted choices.js to use npm version and duck-punch the deep equality checks.

### Fixed
 - Issue with Required WYSIWYG TextArea always triggering validation error on load.
 - Problem where backspacing the wysiwyg editor was not working.
 - Problem where tabbing into a wysiwyg editor would select buttons on the wysiwyg.
 - Problem with the Form component where it would load the form when a default submission is provided.
 - Performance issues with both EditGrid and DataGrid.
 - Issue with false conditionals and null values.
 - Issue with the "render" event not firing when form is rendered.
 - Problems with the viewAsHtml flag not rendering the submission.

## 2.28.6
### Added
 - Autofocus capability.
 - Ability to provide spellcheck parameter to input.

### Fixed
 - Some issues with subforms when performing calcuated values
 - Problems with subforms performing the load when they are not conditionally available.

## 2.28.5
### Fixed
 - Issue with input mask crashing when no input mask is on the field.

## 2.28.4
### Added
 - Mask validator for Phone Number.

### Fixed
 - Default value for component with input mask.

## 2.28.3
### Changed
 - The conditional logic where a parent that is conditionally invisible is overridden by a child conditionally visible.
   This logic is different from the Angular 1 renderer, so we made it consistent where a conditionally visible child will not
   override a conditionally hidden parent. However, this behavior can be changed by providing the "conditional.overrideParent" flag
   on the child component.

## 2.28.2
### Fixed
 - Issues with the sub-form component not loading the proper source for remote servers.
 - Issues with the sub-form component not passing along sub data to conditional checks properly.

## 2.28.1
### Fixed
 - Text mask dependencies

## 2.28.0
### Added
 - Support for Bootstrap 4
 - EditGrid Component.
 - Stripe integration within Contrib.

### Fixed
 - Small problem with read-only file uplaods where it would allow you to remove files.

## 2.27.6
### Fixed
 - Issue where the ready promise was not getting fired if a submission is not provided.

## 2.27.5
### Fixed
 - The package.json for the choices.js library to not use a git url.

## 2.27.4
### Added
 - The ability for the search to be an array of values.

## 2.27.3
### Fixed
 - Issue with the checkCalculated method not working for datagrids.

## 2.27.2
### Added
 - Support for OAuth buttons in the renderer.
 - Ability to add the "Add Another" button on datagrid to either above or below the grid.

### Fixed
 - Problem where a padding-right is applied to all has-feedback inputs even though an icon is not used.

## 2.27.1
### Fixed
 - Problem with default values on wizards.
 - Issue where row is not passed to calculated values.
 - Select Resource component searching.

### Added
 - Ability to auto load the initial values for lazyLoad select with search enabled.
 - CSS class ('radio-selected') for selected option of Radio component

## 2.27.0
### Fixed
 - Issue where read-only forms would still try to submit.
 - Problem with read-only wizards triggering beforeSubmit handlers.
 - Fix issue where submissions made before revisions are made will sometimes cause the form to not load.

### Changed
 - Upgrade all dependencies

## 2.26.2
### Fixed
 - Problem where a component has input should also return true if it has inputs.

## 2.26.1
### Fixed
 - Problems where data keys are added even if component is not set with input.
 - Failing tests.
 - Datagrid data merging.

### Changed
 - Upgraded choices.js to 3.0.3 which includes performance fix.
 - Removed performance hack in Select since 3.0.3 of choices resolves the problem.

## 2.26.0
### Added
 - New contributed module system with Stripe integration.
 - A way to pass the formio instance object to the currentUser and accessInfo methods.

## 2.25.8
### Added
 - Support for JSONLogic dates.
 - Added 'searchEnabled' option and defaulted it to false, user can enable it with component property
 - Updated default value for 'removeItemButton' option to multi-select OR false, and if needed user can enable it with the component property
 - Date formatting based on the locale configuration
 - viewAsHTML feature.
 - Confirmation dialog before a form/wizard is canceled.

## 2.25.7
### Fixed
 - Problem with the Select dropdown from re-rendering after it has been destroyed.
 - Issue with the default select for html5 widgets.

### Changed
 - Upgrade moment to 2.20.1

## 2.25.6
### Added
 - Ability to dynamically alter text based on input data.
 - Try/catch around the jsLogic for checkconditionals.
 - LazyLoading for select dropdowns.

### Fixed
 - Caching issue with getTempToken method.
 - Problem with the "in" operator for JSONLogic crashing with null inputs.

## 2.25.5
### Fixed
 - getDownloadUrl to work with remote environments.

## 2.25.4
### Fixed
 - Problems where conditionally hidden panels/wells were not making their children not required.
 - Issues with setting default values on datagrids.

### Added
 - Ability to provide an input mask where it will force lowercase alphabetical.

## 2.25.3
### Fixed
 - An issue where data values within a datagrid get messed up when rows are removed.

## 2.25.2
### Fixed
 - A problem with Select dropdowns where the placeholder was getting included as the select value.

## 2.25.1
### Fixed
 - Problem with the FormComponent crashing during a set language within the constructor.

## 2.25.0
### Added
 - The ability to render Select component as plain select dropdown using widget: 'html5' setting.
 - Performance improvements to language selection

### Changed
 - Moved all translation capabilities into FormioForm for performance reasons.

### Fixed
 - Issues with Lodash operators for JSONLogic.

## 2.24.6
### Changed
 - Upgraded EventEmitter2 to version 5.0.0
 - Upgraded flatpickr to 4.1.4

### Fixed
 - Major performance problems with the Select component with large datasets.

## 2.24.5
### Fixed
 - Problem where pressing enter in a textarea would submit the form.

## 2.24.4
### Fixed
 - Problem where change event would not get fired when a row is removed from datagrid.

### Added
 - Options to control the navigation and breadcrumb in wizards.

## 2.24.3
### Added
 - Ability to provide HTML in the description of a form element.

### Fixed
 - Double submit issue with wizards.

## 2.24.2
### Fixed
 - Issue loading form after submission when revisions not enabled.

## 2.24.1
### Fixed
 - Date min and max settings.

## 2.24.0
### Fixed
 - File component inside Datagrid component.
 - Components with label position inside Datagrid component.

### Added
 - Interpolation to the select headers when requests are made.
 - Option to make the wizard header buttons not clickable.
 - Translations to the select dropdown elements.
 - Form version handling

## 2.23.2
### Fixed
 - Path parameter for cookie fallback functions.
 - Custom calculated values.

## 2.23.1
### Added
 - Method and POST body to select dropdowns.
 - Lodash operator to JsonLogic.

### Fixed
 - Added custom classes to column components.
 - Checkbox required validation with 'name' options set.

## 2.23.0
### Added
 - Possibility to specify label position for component and for options for Checkboxes and Radio components.

## 2.22.2
### Added
 - The ability to pass an array of errors to the error handler to show more than one.
 - The ability to make independent components invalid.

## 2.22.1
### Fixed
 - A promise issue with executeSubmit method in FormioForm

### Added
 - Custom data source to Select component.

## 2.22.0
### Fixed
 - Fixed an issue where the token-cookie fallback was not returning the token
 - Forms not recusing properly in eachComponent function.

### Added
 - Possibility to add shortcuts.
 - A new hook system that allows to easily create hooks within the renderer.
 - 'beforeSubmit' hook to configuration.
 - 'input' hook to call when new inputs are added.
 - Display custom validation error message.
 - Ability to inject form data into the error messages.

## 2.21.3
### Added
 - A more robust way to determine if the form is completely loaded and ready.

## 2.21.2
### Fixed
 - Fixed the pdf generation by moving bind polyfill before dependant libraries.

## 2.21.1
### Added
 - A way for the components to hide their labels and have them set using the hideLabel option.
 - A way to pass in headers to a request in JSON format.

## 2.21.0
### Changed
 - Upgraded all dependencies

## 2.20.5
### Fixed
 - Problem with Select compoenents not updating values within a wizard.
 - Issue with setting default object values of select components.
 - Problem with duplicate entries showing up in select components when default objects are used.
 - Issue where clearOnHide was too aggressive in when it should clear out data.

### Changed
 - Display original file name instead of unique name on File component.

## 2.20.4
### Fixed
 - Problem with Resource dropdowns not working due to the unset options variable.

## 2.20.3
### Fixed
 - Problem with cookie fallbacks on file uploads not working.
 - Editing nested forms mapped to another resource with save as another resource fails.

### Changed
 - Now allow the URL of Select dropdowns to simply return strings of JSON and it will parse at runtime.
 - Upgrade Flatpickr to 4.0.5

## 2.20.2
### Fixed
 - Issues with using for in statements with arrays pulling in keys we don't want.
 - The data view of a Signature to show the image of the signature for easy scaling.

### Changed
 - The Select dropdown api requests to use Formio.makeRequest so that plugins could be used.
 - Upgrade Quill.js to 1.3.3

## 2.20.1
### Changed
 - Upgraded Flatpickr to 4.0.4 to fix crash in IE.

### Added
 - Global option to not show the datepickr for date inputs.

### Fixed
 - Issue where a null flatpickr instance would crash renderer.

## 2.20.0
### Added
 - Much better i18n support for Number and Currency components.

### Fixed
 - Added file input to DOM as a hidden item to fix issue with IE
 - Select component to respect tab index
 - Resize issues with Signature component so they scale according to devicePixelRatio.

### Changed
 - Force dropdowns to open only downwards
 - Upgrade moment to 2.19.1 since they fixed React bug (https://github.com/moment/moment/issues/4216)

## 2.19.3
### Fixed
 - Downgraded moment to 2.18.x to fix an import issue with Webpack.
 - Changed the SignaturePad module to directly include the library to fix React app issues.

## 2.19.2
### Fixed
 - Form component to allow recursive loading and setting a submission value.

### Changed
 - Upgraded moment to 2.19.0

## 2.19.1
### Fixed
 - Problem with multi-form workflows showing the submission not showing all data.

### Changed
 - Changed debounce to 100ms to make forms seem faster.

### Added
 - Redirect capabilities within the embed code.

## 2.19.0
### Fixed
 - Performance issues with large forms with conditionals.
 - Issue with select list not saving values accross pages.
 - Fixed issue with prepend not working if no firstChild is provided.
 - Loader from not showing up.
 - Issue with the form component not validating correctly.
 - Issue where the DateTime component calendar would not show up.
 - Better fallback for cookie support if localStorage is disabled or not present.
 - Add Editgrid and custom components to recursive tree.
 - Issue where conditionally visible components should also force parents visible.
 - Allow email components to be valid if pristine and empty.
 - Issue where clearOnHide flag was not working.
 - Issue where tooltips were not showing up on DataGrids
 - Issue where a form would invalidate after a successful submit.
 - Problem with setting a radio button with boolean values.

### Added
 - Support for HTML within tooltips.
 - Added a way to render the full wizard with conditional pages.
 - Ability to provide custom error messages per component using an errors property on each component.

### Changed
 - Convert line feeds into <br/> statements for tooltips.
 - Wizard to allow for hidden fields to be passed through all pages.

## 2.18.0
### Fixed
 - Fixed the validity checks and button disabled states.
 - Fixed the error message on regular expression settings.
 - Issue with the default values not working on Select dropdowns.
 - Fixed the input mask to show only number pads on all numeric inputs.
 - Performance when using conditional logic. checkConditionals called too many times on submission set.

### Added
 - Ability to handle dynamic min and max dates.

## 2.17.6
### Fixed
 - Fixed the search input to work with select fields.
 - Fixed the Radio components to allow for boolean and numeric values.
 - Fixed the disabled flag to not allow add another options, and fixed button on disable.
 - Fixed an issue with a crash that was causing selectboxes to not render within a data grid.
 - Fixed issue where the errors would not show up on Radio elements.
 - Fixed the DateTime calendar to only open the calendar if it has not already been closed.

## 2.17.5
### Added
 - minDate and maxDate for DateTime fields.
 - Custom headers for the requests of a select dropdown.

### Fixed
 - The calendar to hide and show when the icon is clicked.
 - Issues where placeholders would not show up in the DateTime component.
 - Default dates for DateTime component.

## 2.17.4
### Fixed
 - Issue where calculated values were not getting triggered on form component.
 - Issue where the forms would not load within the form component.

## 2.17.3
### Added
 - Tooltip feature onto the fields within the rendered form.

### Fixed
 - Issue with the form component not loading subforms for view pages.
 - Issue where HTML components were not interpolating the text.
 - Use handler.type instead of undefined handler.event property

### Changed
 - The default sort of the Choices library to not sort by default.

## 2.17.2
### Fixed
 - Issues with translations and certain strings that contains special characters.
 - Issues with the Select drop down pulling the wrong url to send the request off to.

### Added
 - Mask input fields when set.

## 2.17.1
### Fixed
 - Don't try to access properties of null in getValue.

## 2.17.0
### Added
 - Set lang attribute on all input elements based on current language. This helps with number localization.
 - Added better placeholder support for select dropdowns.

## 2.16.1
### Fixed
 - Colon in field name.

## 2.16.0
### Added
 - Cookie fallback for storing tokens and user values.

### Fixed
 - Default values overriding values when new form is set.

## 2.15.2
### Added
 - Ability to respond to ajax requests in a plugin.

## 2.15.1
### Added
 - Ability to introduce custom file service classes.

### Fixed
 - The PDF download url logic to return the correct download url.

## 2.15.0
### Added
 - Better multi-language support.
 - Min and Max validation checks for number fields.

## 2.14.1
### Fixed
 - Some minor crashes with the PDF renderings.

## 2.14.0
### Added
 - PDF support

### Changed
 - Upgraded dependencies

## 2.13.6
### Added
 - Add error labels.
 - Exposed ```util``` for Calculated Value.
 - ```parseFloat``` extension on FormioUtils.
 - ```formatAsCurrency``` function on FormioUtils.
 - A way for the setValue to take an object of flags instead of function params.

### Fixed
 - An issue where an infinite loop would trigger for calculatedValue's.

## 2.13.4
### Added
 - Resource modal to add new resources inline within form.
 - Custom scripts to be executed on button click.

## 2.13.2
### Added
 - Allow plugins to modify request options before they are sent.

## 2.13.1
### Added
 - A way to determine if a user is able to submit a form before they do.
 - A delete api call when a file is deleted.
 - A way to upload base64 file uploads.

### Changed
 - Refactored the http requests to have less Promises and more streamlined.
 - Wait for the form to load before loading the submission.

### Fixed
 - Fixed some issues with multi-select field validation.

## 2.13.0
### Fixed
 - Issue where Selectboxes was not storing the correct data structure.
 - The disabled states on all components.
 - Issue where Formio.createForm was not establishing the formio object on src load.
 - Problem where conditionally hidden components were still validating when they shouldn't.
 - Issues with auto-population for conditionally hidden components.
 - Auto population for the Address component.

### Added
 - Component error highlights when an error occurs during invalidation.
 - Custom styles capability.

### Changed
 - All instances of jsonLogic to use the FormioUtils.jsonLogic so that it can be extended.

## 2.12.3
### Added
 - Ability to pass a query to getComponent.

## 2.12.2
### Changed
 - Allow the FormioUtils to be globally accessible.

## 2.12.1
### Changed
 - Upgrade Choices to 2.8.7
 - Upgrade Flatpickr to 3.0.6
 - Upgrade json-logic-js to 1.1.3

### Added
 - A new findComponents method for locating components based on search queries.

## 2.12.0
### Added
 - A register component method to register custom components.

### Changed
 - Remove templating from ce function.
 - Replace Handlebars templating with lodash.

### Fixed
 - An issue with the select boxes component that showed required astrix on all options.

## 2.11.8
### Fixed
 - Issue where choices.js changed internal api that we rely on.

## 2.11.7
### Added
 - Description support for fields.
 - WYSIWYG editor for the text area component to use Quill.js

## 2.11.6
### Fixed
 - Another instance where infinite JSON structures could occur with eachComponent.

## 2.11.5
### Fixed
 - Issue where the parent property could create infinite JSON structures.

## 2.11.4
### Changed
 - Do not introduce the parent property on eachComponent unless a root is provided.

## 2.11.3
### Added
 - The ability for eachComponents to reference its parent component.

## 2.11.2
### Fixed
 - An issue where if you set the url of the form, it should not submit to API.

## 2.11.1
### Fixed
 - Issue with including handlebars in other libraries with webpack.

## 2.11.0
### Added
 - Now using Handlebars as the template interpolator.

### Fixed
 - Issue where the eval code for calculatedValues and defaultValues was causing an error.
 - Removed deprecated getAppUrl within the Resource compoennt.

### Changed
 - Changed the this.src setter to use the this.url for reduced code duplication.

## 2.10.1
### Fixed
 - Issue where form would crash if choices was not present.

## 2.10.0

### Added
 - Custom class capabilities to all components.
 - defaultDate to the Date/Time component.
 - File component

## 2.9.10
### Changed
 - Upgraded jsonLogic library to 1.1.2.
 - Removed the unnecessary embed method in formio.form.js. Use formio.full.js to bring it back in.

### Fixed
 - Issue with the multi-page forms where the conditions would not apply properly.

### Added
 - Time Component

## 2.9.9
### Added
 - Support for conditional wizards.

## 2.9.8
### Added
 - A way to print out the text of a component with a value.

### Changed
 - Added a way to create a componenent but not build it.

## 2.9.7
### Fixed
 - An issue where Select components were not selecting the default values properly.

## 2.9.6
### Added
 - A formLoad event to fire when the form is done loading.

## 2.9.5
### Fixed
 - Issue where if you try to re-enable disabled fields, it wasn't working.
 - Added a getter for the visible state of fields.

## 2.9.4
### Changed
 - Upgraded all dependencies to latest versions.

## 2.9.3
### Fixed
 - Ensure the full.js is in the npm build.

## 2.9.2
### Fixed
 - Other reverse compatible issues.
 - The embed code to also work with Wizards.

## 2.9.1
### Fixed
 - The import process so that it is reverse compatible.

### Added
 - Formio.full CSS.

## 2.9.0
### Changed
 - Removed the formio-factory file in exchange of formio.full.min.js.
 - Attached createForm method to main Formio object.

## 2.8.8
### Added a formio factory to the dist folder.

## 2.8.5
### Fixed
 - Issue where the custom events were not firing properly on buttons.

### Added
 - Custom classes to the button component.

## 2.8.4
### Fixed
 - Issue where submission binding with columns in datagrids was not working.
 - Fixed issue where adding another item to datagrid would clear out rows.
 - Problem where datagrid rows would add going between wizard pages.

### Added
 - CSS classes to wizard navigation buttons.

## 2.8.3
### Fixed
 - Bad binding with radio buttons in datagrids.
 - Issue where custom classes would not get applied to checkboxes.
 - Default values applied to datagrids and containers.
 - Issue where the loader would continue to be present during an error on load.

### Added
 - Custom event triggers for custom event buttons.

## 2.8.2
### Fixed
 - Submit button handler.

## 2.8.1
### Fixed
 - Fixed the json form select dropdown.
 - Fixed issues with button events and form submissions.

## 2.8.0
### Added
 - Support for multi-page form workflows.

### Fixed
 - Data grid select lists
 - Checkbox inputs to not use class when no label is present.

## 2.7.3
### Changed
 - All disabled flags to be consistent.

### Fixed
 - Issue where submit button would not disable.

## 2.7.2
### Fixed
 - Some cases where errors would occur during rendering.

## 2.7.1
### Fixed
 - An issue where Radio buttons could cause javascript error.

## 2.7.0
### Added
 - JSONLogic to perform all validations, conditionals, and calculations.

### Fixed
 - Fixed many issues with validations, conditionals, and calculations.
 - Fixed the disabled flag to disable on start.
 - Fixed default values to work.

## 2.6.0
### Changed
  - Upgraded the fetch library to resolve some strange header response caching issues.

## 2.5.0
### Added
 - JavaScript SDK logic to easily get the temporary tokens using the new temp token api.
 - Adding conditional next pages to the Wizard functionality.

## 2.4.2

### Changed
 - Moved the logout token and cache clearing to before the call is made to the server.

### Fixed
 - Bizarre issue that seems to be a bug in browser "fetch" library where it would introduce a response
   JWT token when a request was made without one. It was verified that the server was not sending
   the token in the response, so it is concluded that for some reason fetch was introducing it (cache maybe?).
   Regardless, we fixed it so that it will detect when a token was introduced and throw it out.

## 2.4.1
### Changed
 - Renamed setAppUrl to setProjectUrl
 - Renamed getAppUrl to getProjectUrl

### Deprecated
 - setAppUrl is now deprecated
 - getAppUrl is now deprecated<|MERGE_RESOLUTION|>--- conflicted
+++ resolved
@@ -6,11 +6,8 @@
 
 ## [UNRELEASED]
 ### Fixed
-<<<<<<< HEAD
  - Empty string in email validator.
-=======
  - Min-max for DataGrid component.
->>>>>>> ad51c039
 
 ## 2.30.0
 ### Fixed
