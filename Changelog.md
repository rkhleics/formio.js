# Change Log
All notable changes to this project will be documented in this file

The format is based on [Keep a Changelog](http://keepachangelog.com/)
and this project adheres to [Semantic Versioning](http://semver.org/).

## [UNRELEASED]
<<<<<<< HEAD
### Added
 - `moment` library in calculated value and advanced conditional.
=======
### Fixed
 - Empty string in email validator.
 - Min-max for DataGrid component.
>>>>>>> 4f285cac

## 2.30.0
### Fixed
 - Required validator for Checkbox component.
 - Radio and SelectBoxes components for the case with multiple nested forms.
 - Number and Currency components default value.
 - Input mask problems where a single instance was used to manage multiple inputs.
 - Issues with onChange events not firing for Select components.
 - Streamlined the language inititalization.

### Added
 - Better data handling using getters and setters.

### Changed
 - Deprecating "getRawValue" with reverse compatibility in favor of component.dataValue.
 - Made currency component to have a delimiter unless specified otherwise.

## 2.29.13
### Fixed
 - Problem with some crashes within the file component.
 - Make sure the Submit button was not disabled even if form was readonly
 - Problem with the DataGrid component default values copying from row to row.

### Added
 - The ability to prevent a component from being disabled with a "alwaysEnabled" property.

## 2.29.12
### Fixed
 - Custom events not firing for button custom events.
 - Issue with conditoinals not checking on form components before loading subforms.

## 2.29.11
### Changed
 - Upgraded browserify@16.1.1 eslint@4.18.2 fetch-mock@6.0.1 mocha@5.0.4 watchify@3.11.0 gulp-strip-debug@3.0.0 marked@0.3.17
 - Added exports that are reverse compatible with ES5.

### Fixed
 - Display for resource fields within submission grid.

## 2.29.10
### Fixed
 - Issues with getView so that it does not throw errors.
 - Min and Max settings on DataGrid to stop showing Add Another button.

## 2.29.9
### Fixed
 - Issues with IE not translating Date's properly.

## 2.29.8
### Fixed
 - Include polyfill for bind to fix PDF generation.

### Changed
 - Upgraded i18next to 10.5.0

## 2.29.7
### Fixed
 - Fix validations automatically triggering if you have only a container on a form at the root level.

## 2.29.6
### Fixed
 - Fix validation and nested form issues with wizard.

## 2.29.5
### Fixed
 - Ensure that the form components do not load if conditions on the component return false.

## 2.29.4
### Added
 - More input hooks to certain components.

### Fixed
 - Issue where file component values would reset.

### Changed
 - The select component will now enable search by default and can be turned off with "searchEnabled" flag on component.

## 2.29.3
### Fixed
 - Issue with the providers not getting registered correctly.

## 2.29.2
### Changed
 - Upgraded i18next to 10.4.1

### Fixed
 - Problem where DataGrid could add duplicate columns.

### Added
 - Add ability to have oauth initiated logins.

## 2.29.1
### Added
 - 'Delimiter' property to Number component.
 - Error message below submit button.
 - WYSIWYG spellcheck option for the Quill editor.

### Fixed
 - Issues with clearOnHide
 - Fixed radio button wrapping issue
 - Problems with the wysiwyg editor clearing values within a datagrid.
 - Asterisks for Checkbox component with 'inputsOnly' option.
 - The Formio.cache to return new promises instead of using old ones.

### Changed
 - Cleanup and performance improvements on how conditions are checked and evaluated.
 - How the loader icon is added to the renderer by adding an additional DOM element above the form components.
 - Upgrade flatpickr to version 4.3.2
 - Improved viewAsHtml and asString features.

## 2.29.0
### Added
 - New Field Logic feature.
 - Ability for buttons to be configured with a URL that will send the submission to that url when pressed.

### Changed
 - Upgraded all dependencies.
 - Reverted choices.js to use npm version and duck-punch the deep equality checks.

### Fixed
 - Issue with Required WYSIWYG TextArea always triggering validation error on load.
 - Problem where backspacing the wysiwyg editor was not working.
 - Problem where tabbing into a wysiwyg editor would select buttons on the wysiwyg.
 - Problem with the Form component where it would load the form when a default submission is provided.
 - Performance issues with both EditGrid and DataGrid.
 - Issue with false conditionals and null values.
 - Issue with the "render" event not firing when form is rendered.
 - Problems with the viewAsHtml flag not rendering the submission.

## 2.28.6
### Added
 - Autofocus capability.
 - Ability to provide spellcheck parameter to input.

### Fixed
 - Some issues with subforms when performing calcuated values
 - Problems with subforms performing the load when they are not conditionally available.

## 2.28.5
### Fixed
 - Issue with input mask crashing when no input mask is on the field.

## 2.28.4
### Added
 - Mask validator for Phone Number.

### Fixed
 - Default value for component with input mask.

## 2.28.3
### Changed
 - The conditional logic where a parent that is conditionally invisible is overridden by a child conditionally visible.
   This logic is different from the Angular 1 renderer, so we made it consistent where a conditionally visible child will not
   override a conditionally hidden parent. However, this behavior can be changed by providing the "conditional.overrideParent" flag
   on the child component.

## 2.28.2
### Fixed
 - Issues with the sub-form component not loading the proper source for remote servers.
 - Issues with the sub-form component not passing along sub data to conditional checks properly.

## 2.28.1
### Fixed
 - Text mask dependencies

## 2.28.0
### Added
 - Support for Bootstrap 4
 - EditGrid Component.
 - Stripe integration within Contrib.

### Fixed
 - Small problem with read-only file uplaods where it would allow you to remove files.

## 2.27.6
### Fixed
 - Issue where the ready promise was not getting fired if a submission is not provided.

## 2.27.5
### Fixed
 - The package.json for the choices.js library to not use a git url.

## 2.27.4
### Added
 - The ability for the search to be an array of values.

## 2.27.3
### Fixed
 - Issue with the checkCalculated method not working for datagrids.

## 2.27.2
### Added
 - Support for OAuth buttons in the renderer.
 - Ability to add the "Add Another" button on datagrid to either above or below the grid.

### Fixed
 - Problem where a padding-right is applied to all has-feedback inputs even though an icon is not used.

## 2.27.1
### Fixed
 - Problem with default values on wizards.
 - Issue where row is not passed to calculated values.
 - Select Resource component searching.

### Added
 - Ability to auto load the initial values for lazyLoad select with search enabled.
 - CSS class ('radio-selected') for selected option of Radio component

## 2.27.0
### Fixed
 - Issue where read-only forms would still try to submit.
 - Problem with read-only wizards triggering beforeSubmit handlers.
 - Fix issue where submissions made before revisions are made will sometimes cause the form to not load.

### Changed
 - Upgrade all dependencies

## 2.26.2
### Fixed
 - Problem where a component has input should also return true if it has inputs.

## 2.26.1
### Fixed
 - Problems where data keys are added even if component is not set with input.
 - Failing tests.
 - Datagrid data merging.

### Changed
 - Upgraded choices.js to 3.0.3 which includes performance fix.
 - Removed performance hack in Select since 3.0.3 of choices resolves the problem.

## 2.26.0
### Added
 - New contributed module system with Stripe integration.
 - A way to pass the formio instance object to the currentUser and accessInfo methods.

## 2.25.8
### Added
 - Support for JSONLogic dates.
 - Added 'searchEnabled' option and defaulted it to false, user can enable it with component property
 - Updated default value for 'removeItemButton' option to multi-select OR false, and if needed user can enable it with the component property
 - Date formatting based on the locale configuration
 - viewAsHTML feature.
 - Confirmation dialog before a form/wizard is canceled.

## 2.25.7
### Fixed
 - Problem with the Select dropdown from re-rendering after it has been destroyed.
 - Issue with the default select for html5 widgets.

### Changed
 - Upgrade moment to 2.20.1

## 2.25.6
### Added
 - Ability to dynamically alter text based on input data.
 - Try/catch around the jsLogic for checkconditionals.
 - LazyLoading for select dropdowns.

### Fixed
 - Caching issue with getTempToken method.
 - Problem with the "in" operator for JSONLogic crashing with null inputs.

## 2.25.5
### Fixed
 - getDownloadUrl to work with remote environments.

## 2.25.4
### Fixed
 - Problems where conditionally hidden panels/wells were not making their children not required.
 - Issues with setting default values on datagrids.

### Added
 - Ability to provide an input mask where it will force lowercase alphabetical.

## 2.25.3
### Fixed
 - An issue where data values within a datagrid get messed up when rows are removed.

## 2.25.2
### Fixed
 - A problem with Select dropdowns where the placeholder was getting included as the select value.

## 2.25.1
### Fixed
 - Problem with the FormComponent crashing during a set language within the constructor.

## 2.25.0
### Added
 - The ability to render Select component as plain select dropdown using widget: 'html5' setting.
 - Performance improvements to language selection

### Changed
 - Moved all translation capabilities into FormioForm for performance reasons.

### Fixed
 - Issues with Lodash operators for JSONLogic.

## 2.24.6
### Changed
 - Upgraded EventEmitter2 to version 5.0.0
 - Upgraded flatpickr to 4.1.4

### Fixed
 - Major performance problems with the Select component with large datasets.

## 2.24.5
### Fixed
 - Problem where pressing enter in a textarea would submit the form.

## 2.24.4
### Fixed
 - Problem where change event would not get fired when a row is removed from datagrid.

### Added
 - Options to control the navigation and breadcrumb in wizards.

## 2.24.3
### Added
 - Ability to provide HTML in the description of a form element.

### Fixed
 - Double submit issue with wizards.

## 2.24.2
### Fixed
 - Issue loading form after submission when revisions not enabled.

## 2.24.1
### Fixed
 - Date min and max settings.

## 2.24.0
### Fixed
 - File component inside Datagrid component.
 - Components with label position inside Datagrid component.

### Added
 - Interpolation to the select headers when requests are made.
 - Option to make the wizard header buttons not clickable.
 - Translations to the select dropdown elements.
 - Form version handling

## 2.23.2
### Fixed
 - Path parameter for cookie fallback functions.
 - Custom calculated values.

## 2.23.1
### Added
 - Method and POST body to select dropdowns.
 - Lodash operator to JsonLogic.

### Fixed
 - Added custom classes to column components.
 - Checkbox required validation with 'name' options set.

## 2.23.0
### Added
 - Possibility to specify label position for component and for options for Checkboxes and Radio components.

## 2.22.2
### Added
 - The ability to pass an array of errors to the error handler to show more than one.
 - The ability to make independent components invalid.

## 2.22.1
### Fixed
 - A promise issue with executeSubmit method in FormioForm

### Added
 - Custom data source to Select component.

## 2.22.0
### Fixed
 - Fixed an issue where the token-cookie fallback was not returning the token
 - Forms not recusing properly in eachComponent function.

### Added
 - Possibility to add shortcuts.
 - A new hook system that allows to easily create hooks within the renderer.
 - 'beforeSubmit' hook to configuration.
 - 'input' hook to call when new inputs are added.
 - Display custom validation error message.
 - Ability to inject form data into the error messages.

## 2.21.3
### Added
 - A more robust way to determine if the form is completely loaded and ready.

## 2.21.2
### Fixed
 - Fixed the pdf generation by moving bind polyfill before dependant libraries.

## 2.21.1
### Added
 - A way for the components to hide their labels and have them set using the hideLabel option.
 - A way to pass in headers to a request in JSON format.

## 2.21.0
### Changed
 - Upgraded all dependencies

## 2.20.5
### Fixed
 - Problem with Select compoenents not updating values within a wizard.
 - Issue with setting default object values of select components.
 - Problem with duplicate entries showing up in select components when default objects are used.
 - Issue where clearOnHide was too aggressive in when it should clear out data.

### Changed
 - Display original file name instead of unique name on File component.

## 2.20.4
### Fixed
 - Problem with Resource dropdowns not working due to the unset options variable.

## 2.20.3
### Fixed
 - Problem with cookie fallbacks on file uploads not working.
 - Editing nested forms mapped to another resource with save as another resource fails.

### Changed
 - Now allow the URL of Select dropdowns to simply return strings of JSON and it will parse at runtime.
 - Upgrade Flatpickr to 4.0.5

## 2.20.2
### Fixed
 - Issues with using for in statements with arrays pulling in keys we don't want.
 - The data view of a Signature to show the image of the signature for easy scaling.

### Changed
 - The Select dropdown api requests to use Formio.makeRequest so that plugins could be used.
 - Upgrade Quill.js to 1.3.3

## 2.20.1
### Changed
 - Upgraded Flatpickr to 4.0.4 to fix crash in IE.

### Added
 - Global option to not show the datepickr for date inputs.

### Fixed
 - Issue where a null flatpickr instance would crash renderer.

## 2.20.0
### Added
 - Much better i18n support for Number and Currency components.

### Fixed
 - Added file input to DOM as a hidden item to fix issue with IE
 - Select component to respect tab index
 - Resize issues with Signature component so they scale according to devicePixelRatio.

### Changed
 - Force dropdowns to open only downwards
 - Upgrade moment to 2.19.1 since they fixed React bug (https://github.com/moment/moment/issues/4216)

## 2.19.3
### Fixed
 - Downgraded moment to 2.18.x to fix an import issue with Webpack.
 - Changed the SignaturePad module to directly include the library to fix React app issues.

## 2.19.2
### Fixed
 - Form component to allow recursive loading and setting a submission value.

### Changed
 - Upgraded moment to 2.19.0

## 2.19.1
### Fixed
 - Problem with multi-form workflows showing the submission not showing all data.

### Changed
 - Changed debounce to 100ms to make forms seem faster.

### Added
 - Redirect capabilities within the embed code.

## 2.19.0
### Fixed
 - Performance issues with large forms with conditionals.
 - Issue with select list not saving values accross pages.
 - Fixed issue with prepend not working if no firstChild is provided.
 - Loader from not showing up.
 - Issue with the form component not validating correctly.
 - Issue where the DateTime component calendar would not show up.
 - Better fallback for cookie support if localStorage is disabled or not present.
 - Add Editgrid and custom components to recursive tree.
 - Issue where conditionally visible components should also force parents visible.
 - Allow email components to be valid if pristine and empty.
 - Issue where clearOnHide flag was not working.
 - Issue where tooltips were not showing up on DataGrids
 - Issue where a form would invalidate after a successful submit.
 - Problem with setting a radio button with boolean values.

### Added
 - Support for HTML within tooltips.
 - Added a way to render the full wizard with conditional pages.
 - Ability to provide custom error messages per component using an errors property on each component.

### Changed
 - Convert line feeds into <br/> statements for tooltips.
 - Wizard to allow for hidden fields to be passed through all pages.

## 2.18.0
### Fixed
 - Fixed the validity checks and button disabled states.
 - Fixed the error message on regular expression settings.
 - Issue with the default values not working on Select dropdowns.
 - Fixed the input mask to show only number pads on all numeric inputs.
 - Performance when using conditional logic. checkConditionals called too many times on submission set.

### Added
 - Ability to handle dynamic min and max dates.

## 2.17.6
### Fixed
 - Fixed the search input to work with select fields.
 - Fixed the Radio components to allow for boolean and numeric values.
 - Fixed the disabled flag to not allow add another options, and fixed button on disable.
 - Fixed an issue with a crash that was causing selectboxes to not render within a data grid.
 - Fixed issue where the errors would not show up on Radio elements.
 - Fixed the DateTime calendar to only open the calendar if it has not already been closed.

## 2.17.5
### Added
 - minDate and maxDate for DateTime fields.
 - Custom headers for the requests of a select dropdown.

### Fixed
 - The calendar to hide and show when the icon is clicked.
 - Issues where placeholders would not show up in the DateTime component.
 - Default dates for DateTime component.

## 2.17.4
### Fixed
 - Issue where calculated values were not getting triggered on form component.
 - Issue where the forms would not load within the form component.

## 2.17.3
### Added
 - Tooltip feature onto the fields within the rendered form.

### Fixed
 - Issue with the form component not loading subforms for view pages.
 - Issue where HTML components were not interpolating the text.
 - Use handler.type instead of undefined handler.event property

### Changed
 - The default sort of the Choices library to not sort by default.

## 2.17.2
### Fixed
 - Issues with translations and certain strings that contains special characters.
 - Issues with the Select drop down pulling the wrong url to send the request off to.

### Added
 - Mask input fields when set.

## 2.17.1
### Fixed
 - Don't try to access properties of null in getValue.

## 2.17.0
### Added
 - Set lang attribute on all input elements based on current language. This helps with number localization.
 - Added better placeholder support for select dropdowns.

## 2.16.1
### Fixed
 - Colon in field name.

## 2.16.0
### Added
 - Cookie fallback for storing tokens and user values.

### Fixed
 - Default values overriding values when new form is set.

## 2.15.2
### Added
 - Ability to respond to ajax requests in a plugin.

## 2.15.1
### Added
 - Ability to introduce custom file service classes.

### Fixed
 - The PDF download url logic to return the correct download url.

## 2.15.0
### Added
 - Better multi-language support.
 - Min and Max validation checks for number fields.

## 2.14.1
### Fixed
 - Some minor crashes with the PDF renderings.

## 2.14.0
### Added
 - PDF support

### Changed
 - Upgraded dependencies

## 2.13.6
### Added
 - Add error labels.
 - Exposed ```util``` for Calculated Value.
 - ```parseFloat``` extension on FormioUtils.
 - ```formatAsCurrency``` function on FormioUtils.
 - A way for the setValue to take an object of flags instead of function params.

### Fixed
 - An issue where an infinite loop would trigger for calculatedValue's.

## 2.13.4
### Added
 - Resource modal to add new resources inline within form.
 - Custom scripts to be executed on button click.

## 2.13.2
### Added
 - Allow plugins to modify request options before they are sent.

## 2.13.1
### Added
 - A way to determine if a user is able to submit a form before they do.
 - A delete api call when a file is deleted.
 - A way to upload base64 file uploads.

### Changed
 - Refactored the http requests to have less Promises and more streamlined.
 - Wait for the form to load before loading the submission.

### Fixed
 - Fixed some issues with multi-select field validation.

## 2.13.0
### Fixed
 - Issue where Selectboxes was not storing the correct data structure.
 - The disabled states on all components.
 - Issue where Formio.createForm was not establishing the formio object on src load.
 - Problem where conditionally hidden components were still validating when they shouldn't.
 - Issues with auto-population for conditionally hidden components.
 - Auto population for the Address component.

### Added
 - Component error highlights when an error occurs during invalidation.
 - Custom styles capability.

### Changed
 - All instances of jsonLogic to use the FormioUtils.jsonLogic so that it can be extended.

## 2.12.3
### Added
 - Ability to pass a query to getComponent.

## 2.12.2
### Changed
 - Allow the FormioUtils to be globally accessible.

## 2.12.1
### Changed
 - Upgrade Choices to 2.8.7
 - Upgrade Flatpickr to 3.0.6
 - Upgrade json-logic-js to 1.1.3

### Added
 - A new findComponents method for locating components based on search queries.

## 2.12.0
### Added
 - A register component method to register custom components.

### Changed
 - Remove templating from ce function.
 - Replace Handlebars templating with lodash.

### Fixed
 - An issue with the select boxes component that showed required astrix on all options.

## 2.11.8
### Fixed
 - Issue where choices.js changed internal api that we rely on.

## 2.11.7
### Added
 - Description support for fields.
 - WYSIWYG editor for the text area component to use Quill.js

## 2.11.6
### Fixed
 - Another instance where infinite JSON structures could occur with eachComponent.

## 2.11.5
### Fixed
 - Issue where the parent property could create infinite JSON structures.

## 2.11.4
### Changed
 - Do not introduce the parent property on eachComponent unless a root is provided.

## 2.11.3
### Added
 - The ability for eachComponents to reference its parent component.

## 2.11.2
### Fixed
 - An issue where if you set the url of the form, it should not submit to API.

## 2.11.1
### Fixed
 - Issue with including handlebars in other libraries with webpack.

## 2.11.0
### Added
 - Now using Handlebars as the template interpolator.

### Fixed
 - Issue where the eval code for calculatedValues and defaultValues was causing an error.
 - Removed deprecated getAppUrl within the Resource compoennt.

### Changed
 - Changed the this.src setter to use the this.url for reduced code duplication.

## 2.10.1
### Fixed
 - Issue where form would crash if choices was not present.

## 2.10.0

### Added
 - Custom class capabilities to all components.
 - defaultDate to the Date/Time component.
 - File component

## 2.9.10
### Changed
 - Upgraded jsonLogic library to 1.1.2.
 - Removed the unnecessary embed method in formio.form.js. Use formio.full.js to bring it back in.

### Fixed
 - Issue with the multi-page forms where the conditions would not apply properly.

### Added
 - Time Component

## 2.9.9
### Added
 - Support for conditional wizards.

## 2.9.8
### Added
 - A way to print out the text of a component with a value.

### Changed
 - Added a way to create a componenent but not build it.

## 2.9.7
### Fixed
 - An issue where Select components were not selecting the default values properly.

## 2.9.6
### Added
 - A formLoad event to fire when the form is done loading.

## 2.9.5
### Fixed
 - Issue where if you try to re-enable disabled fields, it wasn't working.
 - Added a getter for the visible state of fields.

## 2.9.4
### Changed
 - Upgraded all dependencies to latest versions.

## 2.9.3
### Fixed
 - Ensure the full.js is in the npm build.

## 2.9.2
### Fixed
 - Other reverse compatible issues.
 - The embed code to also work with Wizards.

## 2.9.1
### Fixed
 - The import process so that it is reverse compatible.

### Added
 - Formio.full CSS.

## 2.9.0
### Changed
 - Removed the formio-factory file in exchange of formio.full.min.js.
 - Attached createForm method to main Formio object.

## 2.8.8
### Added a formio factory to the dist folder.

## 2.8.5
### Fixed
 - Issue where the custom events were not firing properly on buttons.

### Added
 - Custom classes to the button component.

## 2.8.4
### Fixed
 - Issue where submission binding with columns in datagrids was not working.
 - Fixed issue where adding another item to datagrid would clear out rows.
 - Problem where datagrid rows would add going between wizard pages.

### Added
 - CSS classes to wizard navigation buttons.

## 2.8.3
### Fixed
 - Bad binding with radio buttons in datagrids.
 - Issue where custom classes would not get applied to checkboxes.
 - Default values applied to datagrids and containers.
 - Issue where the loader would continue to be present during an error on load.

### Added
 - Custom event triggers for custom event buttons.

## 2.8.2
### Fixed
 - Submit button handler.

## 2.8.1
### Fixed
 - Fixed the json form select dropdown.
 - Fixed issues with button events and form submissions.

## 2.8.0
### Added
 - Support for multi-page form workflows.

### Fixed
 - Data grid select lists
 - Checkbox inputs to not use class when no label is present.

## 2.7.3
### Changed
 - All disabled flags to be consistent.

### Fixed
 - Issue where submit button would not disable.

## 2.7.2
### Fixed
 - Some cases where errors would occur during rendering.

## 2.7.1
### Fixed
 - An issue where Radio buttons could cause javascript error.

## 2.7.0
### Added
 - JSONLogic to perform all validations, conditionals, and calculations.

### Fixed
 - Fixed many issues with validations, conditionals, and calculations.
 - Fixed the disabled flag to disable on start.
 - Fixed default values to work.

## 2.6.0
### Changed
  - Upgraded the fetch library to resolve some strange header response caching issues.

## 2.5.0
### Added
 - JavaScript SDK logic to easily get the temporary tokens using the new temp token api.
 - Adding conditional next pages to the Wizard functionality.

## 2.4.2

### Changed
 - Moved the logout token and cache clearing to before the call is made to the server.

### Fixed
 - Bizarre issue that seems to be a bug in browser "fetch" library where it would introduce a response
   JWT token when a request was made without one. It was verified that the server was not sending
   the token in the response, so it is concluded that for some reason fetch was introducing it (cache maybe?).
   Regardless, we fixed it so that it will detect when a token was introduced and throw it out.

## 2.4.1
### Changed
 - Renamed setAppUrl to setProjectUrl
 - Renamed getAppUrl to getProjectUrl

### Deprecated
 - setAppUrl is now deprecated
 - getAppUrl is now deprecated<|MERGE_RESOLUTION|>--- conflicted
+++ resolved
@@ -5,14 +5,12 @@
 and this project adheres to [Semantic Versioning](http://semver.org/).
 
 ## [UNRELEASED]
-<<<<<<< HEAD
 ### Added
  - `moment` library in calculated value and advanced conditional.
-=======
+
 ### Fixed
  - Empty string in email validator.
  - Min-max for DataGrid component.
->>>>>>> 4f285cac
 
 ## 2.30.0
 ### Fixed
