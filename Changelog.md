--- conflicted
+++ resolved
@@ -4,11 +4,10 @@
 The format is based on [Keep a Changelog](http://keepachangelog.com/)
 and this project adheres to [Semantic Versioning](http://semver.org/).
 
-<<<<<<< HEAD
 ## [Unreleased]
 ### Added
  - CSS class ('radio-selected') for selected option of Radio component
-=======
+
 ## 2.25.8
 ### Added
  - Support for JSONLogic dates.
@@ -17,7 +16,6 @@
  - Date formatting based on the locale configuration
  - viewAsHTML feature.
  - Confirmation dialog before a form/wizard is canceled.
->>>>>>> 3b2245cd
 
 ## 2.25.7
 ### Fixed
