# Change Log
All notable changes to this project will be documented in this file

The format is based on [Keep a Changelog](http://keepachangelog.com/)
and this project adheres to [Semantic Versioning](http://semver.org/).

<<<<<<< HEAD
## 2.27.1
### Fixed
 - Problem with default values on wizards.
 - Issue where row is not passed to calculated values.

### Added
 - Ability to auto load the initial values for lazyLoad select with search enabled.
=======
## [Unreleased]
### Added
 - CSS class ('radio-selected') for selected option of Radio component
>>>>>>> 585f8de3

## 2.27.0
### Fixed
 - Issue where read-only forms would still try to submit.
 - Problem with read-only wizards triggering beforeSubmit handlers.
 - Fix issue where submissions made before revisions are made will sometimes cause the form to not load.
 
### Changed
 - Upgrade all dependencies

## 2.26.2
### Fixed
 - Problem where a component has input should also return true if it has inputs.

## 2.26.1
### Fixed
 - Problems where data keys are added even if component is not set with input.
 - Failing tests.
 - Datagrid data merging.
 
### Changed
 - Upgraded choices.js to 3.0.3 which includes performance fix.
 - Removed performance hack in Select since 3.0.3 of choices resolves the problem.

## 2.26.0
### Added
 - New contributed module system with Stripe integration.
 - A way to pass the formio instance object to the currentUser and accessInfo methods.

## 2.25.8
### Added
 - Support for JSONLogic dates.
 - Added 'searchEnabled' option and defaulted it to false, user can enable it with component property
 - Updated default value for 'removeItemButton' option to multi-select OR false, and if needed user can enable it with the component property
 - Date formatting based on the locale configuration
 - viewAsHTML feature.
 - Confirmation dialog before a form/wizard is canceled.

## 2.25.7
### Fixed
 - Problem with the Select dropdown from re-rendering after it has been destroyed.
 - Issue with the default select for html5 widgets.

### Changed
 - Upgrade moment to 2.20.1

## 2.25.6
### Added
 - Ability to dynamically alter text based on input data.
 - Try/catch around the jsLogic for checkconditionals.
 - LazyLoading for select dropdowns.

### Fixed
 - Caching issue with getTempToken method.
 - Problem with the "in" operator for JSONLogic crashing with null inputs.

## 2.25.5
### Fixed
 - getDownloadUrl to work with remote environments.

## 2.25.4
### Fixed
 - Problems where conditionally hidden panels/wells were not making their children not required.
 - Issues with setting default values on datagrids.

### Added
 - Ability to provide an input mask where it will force lowercase alphabetical.

## 2.25.3
### Fixed
 - An issue where data values within a datagrid get messed up when rows are removed.

## 2.25.2
### Fixed
 - A problem with Select dropdowns where the placeholder was getting included as the select value.

## 2.25.1
### Fixed
 - Problem with the FormComponent crashing during a set language within the constructor.

## 2.25.0
### Added
 - The ability to render Select component as plain select dropdown using widget: 'html5' setting.
 - Performance improvements to language selection

### Changed
 - Moved all translation capabilities into FormioForm for performance reasons.

### Fixed
 - Issues with Lodash operators for JSONLogic.

## 2.24.6
### Changed
 - Upgraded EventEmitter2 to version 5.0.0
 - Upgraded flatpickr to 4.1.4

### Fixed
 - Major performance problems with the Select component with large datasets.

## 2.24.5
### Fixed
 - Problem where pressing enter in a textarea would submit the form.

## 2.24.4
### Fixed
 - Problem where change event would not get fired when a row is removed from datagrid.

### Added
 - Options to control the navigation and breadcrumb in wizards.

## 2.24.3
### Added
 - Ability to provide HTML in the description of a form element.

### Fixed
 - Double submit issue with wizards.

## 2.24.2
### Fixed
 - Issue loading form after submission when revisions not enabled.

## 2.24.1
### Fixed
 - Date min and max settings.

## 2.24.0
### Fixed
 - File component inside Datagrid component.
 - Components with label position inside Datagrid component.

### Added
 - Interpolation to the select headers when requests are made.
 - Option to make the wizard header buttons not clickable.
 - Translations to the select dropdown elements.
 - Form version handling

## 2.23.2
### Fixed
 - Path parameter for cookie fallback functions.
 - Custom calculated values.

## 2.23.1
### Added
 - Method and POST body to select dropdowns.
 - Lodash operator to JsonLogic.

### Fixed
 - Added custom classes to column components.
 - Checkbox required validation with 'name' options set.

## 2.23.0
### Added
 - Possibility to specify label position for component and for options for Checkboxes and Radio components.

## 2.22.2
### Added
 - The ability to pass an array of errors to the error handler to show more than one.
 - The ability to make independent components invalid.

## 2.22.1
### Fixed
 - A promise issue with executeSubmit method in FormioForm

### Added
 - Custom data source to Select component.

## 2.22.0
### Fixed
 - Fixed an issue where the token-cookie fallback was not returning the token
 - Forms not recusing properly in eachComponent function.

### Added
 - Possibility to add shortcuts.
 - A new hook system that allows to easily create hooks within the renderer.
 - 'beforeSubmit' hook to configuration.
 - 'input' hook to call when new inputs are added.
 - Display custom validation error message.
 - Ability to inject form data into the error messages.

## 2.21.3
### Added
 - A more robust way to determine if the form is completely loaded and ready.

## 2.21.2
### Fixed
 - Fixed the pdf generation by moving bind polyfill before dependant libraries.

## 2.21.1
### Added
 - A way for the components to hide their labels and have them set using the hideLabel option.
 - A way to pass in headers to a request in JSON format.

## 2.21.0
### Changed
 - Upgraded all dependencies

## 2.20.5
### Fixed
 - Problem with Select compoenents not updating values within a wizard.
 - Issue with setting default object values of select components.
 - Problem with duplicate entries showing up in select components when default objects are used.
 - Issue where clearOnHide was too aggressive in when it should clear out data.

### Changed
 - Display original file name instead of unique name on File component.

## 2.20.4
### Fixed
 - Problem with Resource dropdowns not working due to the unset options variable.

## 2.20.3
### Fixed
 - Problem with cookie fallbacks on file uploads not working.
 - Editing nested forms mapped to another resource with save as another resource fails.

### Changed
 - Now allow the URL of Select dropdowns to simply return strings of JSON and it will parse at runtime.
 - Upgrade Flatpickr to 4.0.5

## 2.20.2
### Fixed
 - Issues with using for in statements with arrays pulling in keys we don't want.
 - The data view of a Signature to show the image of the signature for easy scaling.

### Changed
 - The Select dropdown api requests to use Formio.makeRequest so that plugins could be used.
 - Upgrade Quill.js to 1.3.3

## 2.20.1
### Changed
 - Upgraded Flatpickr to 4.0.4 to fix crash in IE.

### Added
 - Global option to not show the datepickr for date inputs.

### Fixed
 - Issue where a null flatpickr instance would crash renderer.

## 2.20.0
### Added
 - Much better i18n support for Number and Currency components.

### Fixed
 - Added file input to DOM as a hidden item to fix issue with IE
 - Select component to respect tab index
 - Resize issues with Signature component so they scale according to devicePixelRatio.

### Changed
 - Force dropdowns to open only downwards
 - Upgrade moment to 2.19.1 since they fixed React bug (https://github.com/moment/moment/issues/4216)

## 2.19.3
### Fixed
 - Downgraded moment to 2.18.x to fix an import issue with Webpack.
 - Changed the SignaturePad module to directly include the library to fix React app issues.

## 2.19.2
### Fixed
 - Form component to allow recursive loading and setting a submission value.

### Changed
 - Upgraded moment to 2.19.0

## 2.19.1
### Fixed
 - Problem with multi-form workflows showing the submission not showing all data.

### Changed
 - Changed debounce to 100ms to make forms seem faster.

### Added
 - Redirect capabilities within the embed code.

## 2.19.0
### Fixed
 - Performance issues with large forms with conditionals.
 - Issue with select list not saving values accross pages.
 - Fixed issue with prepend not working if no firstChild is provided.
 - Loader from not showing up.
 - Issue with the form component not validating correctly.
 - Issue where the DateTime component calendar would not show up.
 - Better fallback for cookie support if localStorage is disabled or not present.
 - Add Editgrid and custom components to recursive tree.
 - Issue where conditionally visible components should also force parents visible.
 - Allow email components to be valid if pristine and empty.
 - Issue where clearOnHide flag was not working.
 - Issue where tooltips were not showing up on DataGrids
 - Issue where a form would invalidate after a successful submit.
 - Problem with setting a radio button with boolean values.

### Added
 - Support for HTML within tooltips.
 - Added a way to render the full wizard with conditional pages.
 - Ability to provide custom error messages per component using an errors property on each component.

### Changed
 - Convert line feeds into <br/> statements for tooltips.
 - Wizard to allow for hidden fields to be passed through all pages.

## 2.18.0
### Fixed
 - Fixed the validity checks and button disabled states.
 - Fixed the error message on regular expression settings.
 - Issue with the default values not working on Select dropdowns.
 - Fixed the input mask to show only number pads on all numeric inputs.
 - Performance when using conditional logic. checkConditionals called too many times on submission set.

### Added
 - Ability to handle dynamic min and max dates.

## 2.17.6
### Fixed
 - Fixed the search input to work with select fields.
 - Fixed the Radio components to allow for boolean and numeric values.
 - Fixed the disabled flag to not allow add another options, and fixed button on disable.
 - Fixed an issue with a crash that was causing selectboxes to not render within a data grid.
 - Fixed issue where the errors would not show up on Radio elements.
 - Fixed the DateTime calendar to only open the calendar if it has not already been closed.

## 2.17.5
### Added
 - minDate and maxDate for DateTime fields.
 - Custom headers for the requests of a select dropdown.

### Fixed
 - The calendar to hide and show when the icon is clicked.
 - Issues where placeholders would not show up in the DateTime component.
 - Default dates for DateTime component.

## 2.17.4
### Fixed
 - Issue where calculated values were not getting triggered on form component.
 - Issue where the forms would not load within the form component.

## 2.17.3
### Added
 - Tooltip feature onto the fields within the rendered form.

### Fixed
 - Issue with the form component not loading subforms for view pages.
 - Issue where HTML components were not interpolating the text.
 - Use handler.type instead of undefined handler.event property

### Changed
 - The default sort of the Choices library to not sort by default.

## 2.17.2
### Fixed
 - Issues with translations and certain strings that contains special characters.
 - Issues with the Select drop down pulling the wrong url to send the request off to.

### Added
 - Mask input fields when set.

## 2.17.1
### Fixed
 - Don't try to access properties of null in getValue.

## 2.17.0
### Added
 - Set lang attribute on all input elements based on current language. This helps with number localization.
 - Added better placeholder support for select dropdowns.

## 2.16.1
### Fixed
 - Colon in field name.

## 2.16.0
### Added
 - Cookie fallback for storing tokens and user values.

### Fixed
 - Default values overriding values when new form is set.

## 2.15.2
### Added
 - Ability to respond to ajax requests in a plugin.

## 2.15.1
### Added
 - Ability to introduce custom file service classes.

### Fixed
 - The PDF download url logic to return the correct download url.

## 2.15.0
### Added
 - Better multi-language support.
 - Min and Max validation checks for number fields.

## 2.14.1
### Fixed
 - Some minor crashes with the PDF renderings.

## 2.14.0
### Added
 - PDF support

### Changed
 - Upgraded dependencies

## 2.13.6
### Added
 - Add error labels.
 - Exposed ```util``` for Calculated Value.
 - ```parseFloat``` extension on FormioUtils.
 - ```formatAsCurrency``` function on FormioUtils.
 - A way for the setValue to take an object of flags instead of function params.

### Fixed
 - An issue where an infinite loop would trigger for calculatedValue's.

## 2.13.4
### Added
 - Resource modal to add new resources inline within form.
 - Custom scripts to be executed on button click.

## 2.13.2
### Added
 - Allow plugins to modify request options before they are sent.

## 2.13.1
### Added
 - A way to determine if a user is able to submit a form before they do.
 - A delete api call when a file is deleted.
 - A way to upload base64 file uploads.

### Changed
 - Refactored the http requests to have less Promises and more streamlined.
 - Wait for the form to load before loading the submission.

### Fixed
 - Fixed some issues with multi-select field validation.

## 2.13.0
### Fixed
 - Issue where Selectboxes was not storing the correct data structure.
 - The disabled states on all components.
 - Issue where Formio.createForm was not establishing the formio object on src load.
 - Problem where conditionally hidden components were still validating when they shouldn't.
 - Issues with auto-population for conditionally hidden components.
 - Auto population for the Address component.

### Added
 - Component error highlights when an error occurs during invalidation.
 - Custom styles capability.

### Changed
 - All instances of jsonLogic to use the FormioUtils.jsonLogic so that it can be extended.

## 2.12.3
### Added
 - Ability to pass a query to getComponent.

## 2.12.2
### Changed
 - Allow the FormioUtils to be globally accessible.

## 2.12.1
### Changed
 - Upgrade Choices to 2.8.7
 - Upgrade Flatpickr to 3.0.6
 - Upgrade json-logic-js to 1.1.3

### Added
 - A new findComponents method for locating components based on search queries.

## 2.12.0
### Added
 - A register component method to register custom components.

### Changed
 - Remove templating from ce function.
 - Replace Handlebars templating with lodash.

### Fixed
 - An issue with the select boxes component that showed required astrix on all options.

## 2.11.8
### Fixed
 - Issue where choices.js changed internal api that we rely on.

## 2.11.7
### Added
 - Description support for fields.
 - WYSIWYG editor for the text area component to use Quill.js

## 2.11.6
### Fixed
 - Another instance where infinite JSON structures could occur with eachComponent.

## 2.11.5
### Fixed
 - Issue where the parent property could create infinite JSON structures.

## 2.11.4
### Changed
 - Do not introduce the parent property on eachComponent unless a root is provided.

## 2.11.3
### Added
 - The ability for eachComponents to reference its parent component.

## 2.11.2
### Fixed
 - An issue where if you set the url of the form, it should not submit to API.

## 2.11.1
### Fixed
 - Issue with including handlebars in other libraries with webpack.

## 2.11.0
### Added
 - Now using Handlebars as the template interpolator.

### Fixed
 - Issue where the eval code for calculatedValues and defaultValues was causing an error.
 - Removed deprecated getAppUrl within the Resource compoennt.

### Changed
 - Changed the this.src setter to use the this.url for reduced code duplication.

## 2.10.1
### Fixed
 - Issue where form would crash if choices was not present.

## 2.10.0

### Added
 - Custom class capabilities to all components.
 - defaultDate to the Date/Time component.
 - File component

## 2.9.10
### Changed
 - Upgraded jsonLogic library to 1.1.2.
 - Removed the unnecessary embed method in formio.form.js. Use formio.full.js to bring it back in.

### Fixed
 - Issue with the multi-page forms where the conditions would not apply properly.

### Added
 - Time Component

## 2.9.9
### Added
 - Support for conditional wizards.

## 2.9.8
### Added
 - A way to print out the text of a component with a value.

### Changed
 - Added a way to create a componenent but not build it.

## 2.9.7
### Fixed
 - An issue where Select components were not selecting the default values properly.

## 2.9.6
### Added
 - A formLoad event to fire when the form is done loading.

## 2.9.5
### Fixed
 - Issue where if you try to re-enable disabled fields, it wasn't working.
 - Added a getter for the visible state of fields.

## 2.9.4
### Changed
 - Upgraded all dependencies to latest versions.

## 2.9.3
### Fixed
 - Ensure the full.js is in the npm build.

## 2.9.2
### Fixed
 - Other reverse compatible issues.
 - The embed code to also work with Wizards.

## 2.9.1
### Fixed
 - The import process so that it is reverse compatible.

### Added
 - Formio.full CSS.

## 2.9.0
### Changed
 - Removed the formio-factory file in exchange of formio.full.min.js.
 - Attached createForm method to main Formio object.

## 2.8.8
### Added a formio factory to the dist folder.

## 2.8.5
### Fixed
 - Issue where the custom events were not firing properly on buttons.

### Added
 - Custom classes to the button component.

## 2.8.4
### Fixed
 - Issue where submission binding with columns in datagrids was not working.
 - Fixed issue where adding another item to datagrid would clear out rows.
 - Problem where datagrid rows would add going between wizard pages.

### Added
 - CSS classes to wizard navigation buttons.

## 2.8.3
### Fixed
 - Bad binding with radio buttons in datagrids.
 - Issue where custom classes would not get applied to checkboxes.
 - Default values applied to datagrids and containers.
 - Issue where the loader would continue to be present during an error on load.

### Added
 - Custom event triggers for custom event buttons.

## 2.8.2
### Fixed
 - Submit button handler.

## 2.8.1
### Fixed
 - Fixed the json form select dropdown.
 - Fixed issues with button events and form submissions.

## 2.8.0
### Added
 - Support for multi-page form workflows.

### Fixed
 - Data grid select lists
 - Checkbox inputs to not use class when no label is present.

## 2.7.3
### Changed
 - All disabled flags to be consistent.

### Fixed
 - Issue where submit button would not disable.

## 2.7.2
### Fixed
 - Some cases where errors would occur during rendering.

## 2.7.1
### Fixed
 - An issue where Radio buttons could cause javascript error.

## 2.7.0
### Added
 - JSONLogic to perform all validations, conditionals, and calculations.

### Fixed
 - Fixed many issues with validations, conditionals, and calculations.
 - Fixed the disabled flag to disable on start.
 - Fixed default values to work.

## 2.6.0
### Changed
  - Upgraded the fetch library to resolve some strange header response caching issues.

## 2.5.0
### Added
 - JavaScript SDK logic to easily get the temporary tokens using the new temp token api.
 - Adding conditional next pages to the Wizard functionality.

## 2.4.2

### Changed
 - Moved the logout token and cache clearing to before the call is made to the server.

### Fixed
 - Bizarre issue that seems to be a bug in browser "fetch" library where it would introduce a response
   JWT token when a request was made without one. It was verified that the server was not sending
   the token in the response, so it is concluded that for some reason fetch was introducing it (cache maybe?).
   Regardless, we fixed it so that it will detect when a token was introduced and throw it out.

## 2.4.1
### Changed
 - Renamed setAppUrl to setProjectUrl
 - Renamed getAppUrl to getProjectUrl

### Deprecated
 - setAppUrl is now deprecated
 - getAppUrl is now deprecated<|MERGE_RESOLUTION|>--- conflicted
+++ resolved
@@ -4,7 +4,6 @@
 The format is based on [Keep a Changelog](http://keepachangelog.com/)
 and this project adheres to [Semantic Versioning](http://semver.org/).
 
-<<<<<<< HEAD
 ## 2.27.1
 ### Fixed
  - Problem with default values on wizards.
@@ -12,11 +11,7 @@
 
 ### Added
  - Ability to auto load the initial values for lazyLoad select with search enabled.
-=======
-## [Unreleased]
-### Added
  - CSS class ('radio-selected') for selected option of Radio component
->>>>>>> 585f8de3
 
 ## 2.27.0
 ### Fixed
