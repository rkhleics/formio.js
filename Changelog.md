# Change Log
All notable changes to this project will be documented in this file

The format is based on [Keep a Changelog](http://keepachangelog.com/)
and this project adheres to [Semantic Versioning](http://semver.org/).

<<<<<<< HEAD
## [Unreleased]
### Added
 - Ability to respond to ajax requests in a plugin.
=======
## 2.15.1
### Added
 - Ability to introduce custom file service classes.

### Fixed
 - The PDF download url logic to return the correct download url.

## 2.15.0
### Added
 - Better multi-language support.
 - Min and Max validation checks for number fields.
>>>>>>> c454a318

## 2.14.1
### Fixed
 - Some minor crashes with the PDF renderings.

## 2.14.0
### Added
 - PDF support
 
### Changed
 - Upgraded dependencies

## 2.13.6
### Added
 - Add error labels.
 - Exposed ```util``` for Calculated Value.
 - ```parseFloat``` extension on FormioUtils.
 - ```formatAsCurrency``` function on FormioUtils.
 - A way for the setValue to take an object of flags instead of function params.

### Fixed
 - An issue where an infinite loop would trigger for calculatedValue's.

## 2.13.4
### Added
 - Resource modal to add new resources inline within form.
 - Custom scripts to be executed on button click.

## 2.13.2
### Added
 - Allow plugins to modify request options before they are sent.

## 2.13.1
### Added
 - A way to determine if a user is able to submit a form before they do.
 - A delete api call when a file is deleted.
 - A way to upload base64 file uploads.
  
### Changed
 - Refactored the http requests to have less Promises and more streamlined.
 - Wait for the form to load before loading the submission.
 
### Fixed
 - Fixed some issues with multi-select field validation.

## 2.13.0
### Fixed
 - Issue where Selectboxes was not storing the correct data structure.
 - The disabled states on all components.
 - Issue where Formio.createForm was not establishing the formio object on src load.
 - Problem where conditionally hidden components were still validating when they shouldn't.
 - Issues with auto-population for conditionally hidden components.
 - Auto population for the Address component.

### Added
 - Component error highlights when an error occurs during invalidation.
 - Custom styles capability.
 
### Changed
 - All instances of jsonLogic to use the FormioUtils.jsonLogic so that it can be extended.

## 2.12.3
### Added
 - Ability to pass a query to getComponent.

## 2.12.2
### Changed
 - Allow the FormioUtils to be globally accessible.

## 2.12.1
### Changed
 - Upgrade Choices to 2.8.7
 - Upgrade Flatpickr to 3.0.6
 - Upgrade json-logic-js to 1.1.3

### Added
 - A new findComponents method for locating components based on search queries.

## 2.12.0
### Added
 - A register component method to register custom components.

### Changed
 - Remove templating from ce function.
 - Replace Handlebars templating with lodash.
 
### Fixed
 - An issue with the select boxes component that showed required astrix on all options.

## 2.11.8
### Fixed
 - Issue where choices.js changed internal api that we rely on.

## 2.11.7
### Added
 - Description support for fields.
 - WYSIWYG editor for the text area component to use Quill.js

## 2.11.6
### Fixed
 - Another instance where infinite JSON structures could occur with eachComponent.

## 2.11.5
### Fixed
 - Issue where the parent property could create infinite JSON structures.

## 2.11.4
### Changed
 - Do not introduce the parent property on eachComponent unless a root is provided.

## 2.11.3
### Added
 - The ability for eachComponents to reference its parent component.

## 2.11.2
### Fixed
 - An issue where if you set the url of the form, it should not submit to API.

## 2.11.1
### Fixed
 - Issue with including handlebars in other libraries with webpack.

## 2.11.0
### Added
 - Now using Handlebars as the template interpolator.

### Fixed
 - Issue where the eval code for calculatedValues and defaultValues was causing an error.
 - Removed deprecated getAppUrl within the Resource compoennt.
 
### Changed
 - Changed the this.src setter to use the this.url for reduced code duplication.

## 2.10.1
### Fixed
 - Issue where form would crash if choices was not present.

## 2.10.0

### Added
 - Custom class capabilities to all components.
 - defaultDate to the Date/Time component.
 - File component

## 2.9.10
### Changed
 - Upgraded jsonLogic library to 1.1.2.
 - Removed the unnecessary embed method in formio.form.js. Use formio.full.js to bring it back in. 

### Fixed
 - Issue with the multi-page forms where the conditions would not apply properly.

### Added
 - Time Component

## 2.9.9
### Added
 - Support for conditional wizards.

## 2.9.8
### Added
 - A way to print out the text of a component with a value.

### Changed
 - Added a way to create a componenent but not build it.

## 2.9.7
### Fixed
 - An issue where Select components were not selecting the default values properly.

## 2.9.6
### Added 
 - A formLoad event to fire when the form is done loading.

## 2.9.5
### Fixed
 - Issue where if you try to re-enable disabled fields, it wasn't working.
 - Added a getter for the visible state of fields.

## 2.9.4
### Changed
 - Upgraded all dependencies to latest versions.

## 2.9.3
### Fixed
 - Ensure the full.js is in the npm build.

## 2.9.2
### Fixed
 - Other reverse compatible issues.
 - The embed code to also work with Wizards.

## 2.9.1
### Fixed
 - The import process so that it is reverse compatible.

### Added
 - Formio.full CSS.

## 2.9.0
### Changed
 - Removed the formio-factory file in exchange of formio.full.min.js.
 - Attached createForm method to main Formio object.

## 2.8.8
### Added a formio factory to the dist folder.

## 2.8.5
### Fixed
 - Issue where the custom events were not firing properly on buttons.
 
### Added
 - Custom classes to the button component.

## 2.8.4
### Fixed
 - Issue where submission binding with columns in datagrids was not working.
 - Fixed issue where adding another item to datagrid would clear out rows.
 - Problem where datagrid rows would add going between wizard pages.

### Added
 - CSS classes to wizard navigation buttons.

## 2.8.3
### Fixed
 - Bad binding with radio buttons in datagrids.
 - Issue where custom classes would not get applied to checkboxes.
 - Default values applied to datagrids and containers.
 - Issue where the loader would continue to be present during an error on load.

### Added
 - Custom event triggers for custom event buttons.

## 2.8.2
### Fixed
 - Submit button handler.

## 2.8.1
### Fixed
 - Fixed the json form select dropdown.
 - Fixed issues with button events and form submissions.

## 2.8.0
### Added
 - Support for multi-page form workflows.

### Fixed
 - Data grid select lists
 - Checkbox inputs to not use class when no label is present.

## 2.7.3
### Changed
 - All disabled flags to be consistent.

### Fixed
 - Issue where submit button would not disable.

## 2.7.2
### Fixed
 - Some cases where errors would occur during rendering.

## 2.7.1
### Fixed
 - An issue where Radio buttons could cause javascript error.

## 2.7.0
### Added
 - JSONLogic to perform all validations, conditionals, and calculations.

### Fixed
 - Fixed many issues with validations, conditionals, and calculations.
 - Fixed the disabled flag to disable on start.
 - Fixed default values to work.

## 2.6.0
### Changed
  - Upgraded the fetch library to resolve some strange header response caching issues.

## 2.5.0
### Added
 - JavaScript SDK logic to easily get the temporary tokens using the new temp token api.
 - Adding conditional next pages to the Wizard functionality.

## 2.4.2

### Changed
 - Moved the logout token and cache clearing to before the call is made to the server.

### Fixed
 - Bizarre issue that seems to be a bug in browser "fetch" library where it would introduce a response
   JWT token when a request was made without one. It was verified that the server was not sending
   the token in the response, so it is concluded that for some reason fetch was introducing it (cache maybe?).
   Regardless, we fixed it so that it will detect when a token was introduced and throw it out.

## 2.4.1
### Changed
 - Renamed setAppUrl to setProjectUrl
 - Renamed getAppUrl to getProjectUrl

### Deprecated
 - setAppUrl is now deprecated
 - getAppUrl is now deprecated<|MERGE_RESOLUTION|>--- conflicted
+++ resolved
@@ -4,11 +4,10 @@
 The format is based on [Keep a Changelog](http://keepachangelog.com/)
 and this project adheres to [Semantic Versioning](http://semver.org/).
 
-<<<<<<< HEAD
 ## [Unreleased]
 ### Added
  - Ability to respond to ajax requests in a plugin.
-=======
+
 ## 2.15.1
 ### Added
  - Ability to introduce custom file service classes.
@@ -20,7 +19,6 @@
 ### Added
  - Better multi-language support.
  - Min and Max validation checks for number fields.
->>>>>>> c454a318
 
 ## 2.14.1
 ### Fixed
