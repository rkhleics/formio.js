# Change Log
All notable changes to this project will be documented in this file

The format is based on [Keep a Changelog](http://keepachangelog.com/)
and this project adheres to [Semantic Versioning](http://semver.org/).

<<<<<<< HEAD
## [UNRELEASED]
### Added
 - Autofocus feature.
=======
## 2.30.2
### Fixed
 - Problem where values would not get reset before getting deleted with clear on hide.
 - Issue where change events would fire continuously because of eroneous hasChanged checks.
>>>>>>> d32e4bbd

## 2.30.1
### Added
 - `moment` library in calculated value and advanced conditional.
 - Add ability to pass options to currentUser function.

### Changed
 - Removed the duck-punch from choices library for strict equality since they pulled in our pull request.

### Fixed
 - Empty string in email validator.
 - Min-max for DataGrid component.

## 2.30.0
### Fixed
 - Required validator for Checkbox component.
 - Radio and SelectBoxes components for the case with multiple nested forms.
 - Number and Currency components default value.
 - Input mask problems where a single instance was used to manage multiple inputs.
 - Issues with onChange events not firing for Select components.
 - Streamlined the language inititalization.

### Added
 - Better data handling using getters and setters.

### Changed
 - Deprecating "getRawValue" with reverse compatibility in favor of component.dataValue.
 - Made currency component to have a delimiter unless specified otherwise.

## 2.29.13
### Fixed
 - Problem with some crashes within the file component.
 - Make sure the Submit button was not disabled even if form was readonly
 - Problem with the DataGrid component default values copying from row to row.

### Added
 - The ability to prevent a component from being disabled with a "alwaysEnabled" property.

## 2.29.12
### Fixed
 - Custom events not firing for button custom events.
 - Issue with conditoinals not checking on form components before loading subforms.

## 2.29.11
### Changed
 - Upgraded browserify@16.1.1 eslint@4.18.2 fetch-mock@6.0.1 mocha@5.0.4 watchify@3.11.0 gulp-strip-debug@3.0.0 marked@0.3.17
 - Added exports that are reverse compatible with ES5.

### Fixed
 - Display for resource fields within submission grid.

## 2.29.10
### Fixed
 - Issues with getView so that it does not throw errors.
 - Min and Max settings on DataGrid to stop showing Add Another button.

## 2.29.9
### Fixed
 - Issues with IE not translating Date's properly.

## 2.29.8
### Fixed
 - Include polyfill for bind to fix PDF generation.

### Changed
 - Upgraded i18next to 10.5.0

## 2.29.7
### Fixed
 - Fix validations automatically triggering if you have only a container on a form at the root level.

## 2.29.6
### Fixed
 - Fix validation and nested form issues with wizard.

## 2.29.5
### Fixed
 - Ensure that the form components do not load if conditions on the component return false.

## 2.29.4
### Added
 - More input hooks to certain components.

### Fixed
 - Issue where file component values would reset.

### Changed
 - The select component will now enable search by default and can be turned off with "searchEnabled" flag on component.

## 2.29.3
### Fixed
 - Issue with the providers not getting registered correctly.

## 2.29.2
### Changed
 - Upgraded i18next to 10.4.1

### Fixed
 - Problem where DataGrid could add duplicate columns.

### Added
 - Add ability to have oauth initiated logins.

## 2.29.1
### Added
 - 'Delimiter' property to Number component.
 - Error message below submit button.
 - WYSIWYG spellcheck option for the Quill editor.

### Fixed
 - Issues with clearOnHide
 - Fixed radio button wrapping issue
 - Problems with the wysiwyg editor clearing values within a datagrid.
 - Asterisks for Checkbox component with 'inputsOnly' option.
 - The Formio.cache to return new promises instead of using old ones.

### Changed
 - Cleanup and performance improvements on how conditions are checked and evaluated.
 - How the loader icon is added to the renderer by adding an additional DOM element above the form components.
 - Upgrade flatpickr to version 4.3.2
 - Improved viewAsHtml and asString features.

## 2.29.0
### Added
 - New Field Logic feature.
 - Ability for buttons to be configured with a URL that will send the submission to that url when pressed.

### Changed
 - Upgraded all dependencies.
 - Reverted choices.js to use npm version and duck-punch the deep equality checks.

### Fixed
 - Issue with Required WYSIWYG TextArea always triggering validation error on load.
 - Problem where backspacing the wysiwyg editor was not working.
 - Problem where tabbing into a wysiwyg editor would select buttons on the wysiwyg.
 - Problem with the Form component where it would load the form when a default submission is provided.
 - Performance issues with both EditGrid and DataGrid.
 - Issue with false conditionals and null values.
 - Issue with the "render" event not firing when form is rendered.
 - Problems with the viewAsHtml flag not rendering the submission.

## 2.28.6
### Added
 - Autofocus capability.
 - Ability to provide spellcheck parameter to input.

### Fixed
 - Some issues with subforms when performing calcuated values
 - Problems with subforms performing the load when they are not conditionally available.

## 2.28.5
### Fixed
 - Issue with input mask crashing when no input mask is on the field.

## 2.28.4
### Added
 - Mask validator for Phone Number.

### Fixed
 - Default value for component with input mask.

## 2.28.3
### Changed
 - The conditional logic where a parent that is conditionally invisible is overridden by a child conditionally visible.
   This logic is different from the Angular 1 renderer, so we made it consistent where a conditionally visible child will not
   override a conditionally hidden parent. However, this behavior can be changed by providing the "conditional.overrideParent" flag
   on the child component.

## 2.28.2
### Fixed
 - Issues with the sub-form component not loading the proper source for remote servers.
 - Issues with the sub-form component not passing along sub data to conditional checks properly.

## 2.28.1
### Fixed
 - Text mask dependencies

## 2.28.0
### Added
 - Support for Bootstrap 4
 - EditGrid Component.
 - Stripe integration within Contrib.

### Fixed
 - Small problem with read-only file uplaods where it would allow you to remove files.

## 2.27.6
### Fixed
 - Issue where the ready promise was not getting fired if a submission is not provided.

## 2.27.5
### Fixed
 - The package.json for the choices.js library to not use a git url.

## 2.27.4
### Added
 - The ability for the search to be an array of values.

## 2.27.3
### Fixed
 - Issue with the checkCalculated method not working for datagrids.

## 2.27.2
### Added
 - Support for OAuth buttons in the renderer.
 - Ability to add the "Add Another" button on datagrid to either above or below the grid.

### Fixed
 - Problem where a padding-right is applied to all has-feedback inputs even though an icon is not used.

## 2.27.1
### Fixed
 - Problem with default values on wizards.
 - Issue where row is not passed to calculated values.
 - Select Resource component searching.

### Added
 - Ability to auto load the initial values for lazyLoad select with search enabled.
 - CSS class ('radio-selected') for selected option of Radio component

## 2.27.0
### Fixed
 - Issue where read-only forms would still try to submit.
 - Problem with read-only wizards triggering beforeSubmit handlers.
 - Fix issue where submissions made before revisions are made will sometimes cause the form to not load.

### Changed
 - Upgrade all dependencies

## 2.26.2
### Fixed
 - Problem where a component has input should also return true if it has inputs.

## 2.26.1
### Fixed
 - Problems where data keys are added even if component is not set with input.
 - Failing tests.
 - Datagrid data merging.

### Changed
 - Upgraded choices.js to 3.0.3 which includes performance fix.
 - Removed performance hack in Select since 3.0.3 of choices resolves the problem.

## 2.26.0
### Added
 - New contributed module system with Stripe integration.
 - A way to pass the formio instance object to the currentUser and accessInfo methods.

## 2.25.8
### Added
 - Support for JSONLogic dates.
 - Added 'searchEnabled' option and defaulted it to false, user can enable it with component property
 - Updated default value for 'removeItemButton' option to multi-select OR false, and if needed user can enable it with the component property
 - Date formatting based on the locale configuration
 - viewAsHTML feature.
 - Confirmation dialog before a form/wizard is canceled.

## 2.25.7
### Fixed
 - Problem with the Select dropdown from re-rendering after it has been destroyed.
 - Issue with the default select for html5 widgets.

### Changed
 - Upgrade moment to 2.20.1

## 2.25.6
### Added
 - Ability to dynamically alter text based on input data.
 - Try/catch around the jsLogic for checkconditionals.
 - LazyLoading for select dropdowns.

### Fixed
 - Caching issue with getTempToken method.
 - Problem with the "in" operator for JSONLogic crashing with null inputs.

## 2.25.5
### Fixed
 - getDownloadUrl to work with remote environments.

## 2.25.4
### Fixed
 - Problems where conditionally hidden panels/wells were not making their children not required.
 - Issues with setting default values on datagrids.

### Added
 - Ability to provide an input mask where it will force lowercase alphabetical.

## 2.25.3
### Fixed
 - An issue where data values within a datagrid get messed up when rows are removed.

## 2.25.2
### Fixed
 - A problem with Select dropdowns where the placeholder was getting included as the select value.

## 2.25.1
### Fixed
 - Problem with the FormComponent crashing during a set language within the constructor.

## 2.25.0
### Added
 - The ability to render Select component as plain select dropdown using widget: 'html5' setting.
 - Performance improvements to language selection

### Changed
 - Moved all translation capabilities into FormioForm for performance reasons.

### Fixed
 - Issues with Lodash operators for JSONLogic.

## 2.24.6
### Changed
 - Upgraded EventEmitter2 to version 5.0.0
 - Upgraded flatpickr to 4.1.4

### Fixed
 - Major performance problems with the Select component with large datasets.

## 2.24.5
### Fixed
 - Problem where pressing enter in a textarea would submit the form.

## 2.24.4
### Fixed
 - Problem where change event would not get fired when a row is removed from datagrid.

### Added
 - Options to control the navigation and breadcrumb in wizards.

## 2.24.3
### Added
 - Ability to provide HTML in the description of a form element.

### Fixed
 - Double submit issue with wizards.

## 2.24.2
### Fixed
 - Issue loading form after submission when revisions not enabled.

## 2.24.1
### Fixed
 - Date min and max settings.

## 2.24.0
### Fixed
 - File component inside Datagrid component.
 - Components with label position inside Datagrid component.

### Added
 - Interpolation to the select headers when requests are made.
 - Option to make the wizard header buttons not clickable.
 - Translations to the select dropdown elements.
 - Form version handling

## 2.23.2
### Fixed
 - Path parameter for cookie fallback functions.
 - Custom calculated values.

## 2.23.1
### Added
 - Method and POST body to select dropdowns.
 - Lodash operator to JsonLogic.

### Fixed
 - Added custom classes to column components.
 - Checkbox required validation with 'name' options set.

## 2.23.0
### Added
 - Possibility to specify label position for component and for options for Checkboxes and Radio components.

## 2.22.2
### Added
 - The ability to pass an array of errors to the error handler to show more than one.
 - The ability to make independent components invalid.

## 2.22.1
### Fixed
 - A promise issue with executeSubmit method in FormioForm

### Added
 - Custom data source to Select component.

## 2.22.0
### Fixed
 - Fixed an issue where the token-cookie fallback was not returning the token
 - Forms not recusing properly in eachComponent function.

### Added
 - Possibility to add shortcuts.
 - A new hook system that allows to easily create hooks within the renderer.
 - 'beforeSubmit' hook to configuration.
 - 'input' hook to call when new inputs are added.
 - Display custom validation error message.
 - Ability to inject form data into the error messages.

## 2.21.3
### Added
 - A more robust way to determine if the form is completely loaded and ready.

## 2.21.2
### Fixed
 - Fixed the pdf generation by moving bind polyfill before dependant libraries.

## 2.21.1
### Added
 - A way for the components to hide their labels and have them set using the hideLabel option.
 - A way to pass in headers to a request in JSON format.

## 2.21.0
### Changed
 - Upgraded all dependencies

## 2.20.5
### Fixed
 - Problem with Select compoenents not updating values within a wizard.
 - Issue with setting default object values of select components.
 - Problem with duplicate entries showing up in select components when default objects are used.
 - Issue where clearOnHide was too aggressive in when it should clear out data.

### Changed
 - Display original file name instead of unique name on File component.

## 2.20.4
### Fixed
 - Problem with Resource dropdowns not working due to the unset options variable.

## 2.20.3
### Fixed
 - Problem with cookie fallbacks on file uploads not working.
 - Editing nested forms mapped to another resource with save as another resource fails.

### Changed
 - Now allow the URL of Select dropdowns to simply return strings of JSON and it will parse at runtime.
 - Upgrade Flatpickr to 4.0.5

## 2.20.2
### Fixed
 - Issues with using for in statements with arrays pulling in keys we don't want.
 - The data view of a Signature to show the image of the signature for easy scaling.

### Changed
 - The Select dropdown api requests to use Formio.makeRequest so that plugins could be used.
 - Upgrade Quill.js to 1.3.3

## 2.20.1
### Changed
 - Upgraded Flatpickr to 4.0.4 to fix crash in IE.

### Added
 - Global option to not show the datepickr for date inputs.

### Fixed
 - Issue where a null flatpickr instance would crash renderer.

## 2.20.0
### Added
 - Much better i18n support for Number and Currency components.

### Fixed
 - Added file input to DOM as a hidden item to fix issue with IE
 - Select component to respect tab index
 - Resize issues with Signature component so they scale according to devicePixelRatio.

### Changed
 - Force dropdowns to open only downwards
 - Upgrade moment to 2.19.1 since they fixed React bug (https://github.com/moment/moment/issues/4216)

## 2.19.3
### Fixed
 - Downgraded moment to 2.18.x to fix an import issue with Webpack.
 - Changed the SignaturePad module to directly include the library to fix React app issues.

## 2.19.2
### Fixed
 - Form component to allow recursive loading and setting a submission value.

### Changed
 - Upgraded moment to 2.19.0

## 2.19.1
### Fixed
 - Problem with multi-form workflows showing the submission not showing all data.

### Changed
 - Changed debounce to 100ms to make forms seem faster.

### Added
 - Redirect capabilities within the embed code.

## 2.19.0
### Fixed
 - Performance issues with large forms with conditionals.
 - Issue with select list not saving values accross pages.
 - Fixed issue with prepend not working if no firstChild is provided.
 - Loader from not showing up.
 - Issue with the form component not validating correctly.
 - Issue where the DateTime component calendar would not show up.
 - Better fallback for cookie support if localStorage is disabled or not present.
 - Add Editgrid and custom components to recursive tree.
 - Issue where conditionally visible components should also force parents visible.
 - Allow email components to be valid if pristine and empty.
 - Issue where clearOnHide flag was not working.
 - Issue where tooltips were not showing up on DataGrids
 - Issue where a form would invalidate after a successful submit.
 - Problem with setting a radio button with boolean values.

### Added
 - Support for HTML within tooltips.
 - Added a way to render the full wizard with conditional pages.
 - Ability to provide custom error messages per component using an errors property on each component.

### Changed
 - Convert line feeds into <br/> statements for tooltips.
 - Wizard to allow for hidden fields to be passed through all pages.

## 2.18.0
### Fixed
 - Fixed the validity checks and button disabled states.
 - Fixed the error message on regular expression settings.
 - Issue with the default values not working on Select dropdowns.
 - Fixed the input mask to show only number pads on all numeric inputs.
 - Performance when using conditional logic. checkConditionals called too many times on submission set.

### Added
 - Ability to handle dynamic min and max dates.

## 2.17.6
### Fixed
 - Fixed the search input to work with select fields.
 - Fixed the Radio components to allow for boolean and numeric values.
 - Fixed the disabled flag to not allow add another options, and fixed button on disable.
 - Fixed an issue with a crash that was causing selectboxes to not render within a data grid.
 - Fixed issue where the errors would not show up on Radio elements.
 - Fixed the DateTime calendar to only open the calendar if it has not already been closed.

## 2.17.5
### Added
 - minDate and maxDate for DateTime fields.
 - Custom headers for the requests of a select dropdown.

### Fixed
 - The calendar to hide and show when the icon is clicked.
 - Issues where placeholders would not show up in the DateTime component.
 - Default dates for DateTime component.

## 2.17.4
### Fixed
 - Issue where calculated values were not getting triggered on form component.
 - Issue where the forms would not load within the form component.

## 2.17.3
### Added
 - Tooltip feature onto the fields within the rendered form.

### Fixed
 - Issue with the form component not loading subforms for view pages.
 - Issue where HTML components were not interpolating the text.
 - Use handler.type instead of undefined handler.event property

### Changed
 - The default sort of the Choices library to not sort by default.

## 2.17.2
### Fixed
 - Issues with translations and certain strings that contains special characters.
 - Issues with the Select drop down pulling the wrong url to send the request off to.

### Added
 - Mask input fields when set.

## 2.17.1
### Fixed
 - Don't try to access properties of null in getValue.

## 2.17.0
### Added
 - Set lang attribute on all input elements based on current language. This helps with number localization.
 - Added better placeholder support for select dropdowns.

## 2.16.1
### Fixed
 - Colon in field name.

## 2.16.0
### Added
 - Cookie fallback for storing tokens and user values.

### Fixed
 - Default values overriding values when new form is set.

## 2.15.2
### Added
 - Ability to respond to ajax requests in a plugin.

## 2.15.1
### Added
 - Ability to introduce custom file service classes.

### Fixed
 - The PDF download url logic to return the correct download url.

## 2.15.0
### Added
 - Better multi-language support.
 - Min and Max validation checks for number fields.

## 2.14.1
### Fixed
 - Some minor crashes with the PDF renderings.

## 2.14.0
### Added
 - PDF support

### Changed
 - Upgraded dependencies

## 2.13.6
### Added
 - Add error labels.
 - Exposed ```util``` for Calculated Value.
 - ```parseFloat``` extension on FormioUtils.
 - ```formatAsCurrency``` function on FormioUtils.
 - A way for the setValue to take an object of flags instead of function params.

### Fixed
 - An issue where an infinite loop would trigger for calculatedValue's.

## 2.13.4
### Added
 - Resource modal to add new resources inline within form.
 - Custom scripts to be executed on button click.

## 2.13.2
### Added
 - Allow plugins to modify request options before they are sent.

## 2.13.1
### Added
 - A way to determine if a user is able to submit a form before they do.
 - A delete api call when a file is deleted.
 - A way to upload base64 file uploads.

### Changed
 - Refactored the http requests to have less Promises and more streamlined.
 - Wait for the form to load before loading the submission.

### Fixed
 - Fixed some issues with multi-select field validation.

## 2.13.0
### Fixed
 - Issue where Selectboxes was not storing the correct data structure.
 - The disabled states on all components.
 - Issue where Formio.createForm was not establishing the formio object on src load.
 - Problem where conditionally hidden components were still validating when they shouldn't.
 - Issues with auto-population for conditionally hidden components.
 - Auto population for the Address component.

### Added
 - Component error highlights when an error occurs during invalidation.
 - Custom styles capability.

### Changed
 - All instances of jsonLogic to use the FormioUtils.jsonLogic so that it can be extended.

## 2.12.3
### Added
 - Ability to pass a query to getComponent.

## 2.12.2
### Changed
 - Allow the FormioUtils to be globally accessible.

## 2.12.1
### Changed
 - Upgrade Choices to 2.8.7
 - Upgrade Flatpickr to 3.0.6
 - Upgrade json-logic-js to 1.1.3

### Added
 - A new findComponents method for locating components based on search queries.

## 2.12.0
### Added
 - A register component method to register custom components.

### Changed
 - Remove templating from ce function.
 - Replace Handlebars templating with lodash.

### Fixed
 - An issue with the select boxes component that showed required astrix on all options.

## 2.11.8
### Fixed
 - Issue where choices.js changed internal api that we rely on.

## 2.11.7
### Added
 - Description support for fields.
 - WYSIWYG editor for the text area component to use Quill.js

## 2.11.6
### Fixed
 - Another instance where infinite JSON structures could occur with eachComponent.

## 2.11.5
### Fixed
 - Issue where the parent property could create infinite JSON structures.

## 2.11.4
### Changed
 - Do not introduce the parent property on eachComponent unless a root is provided.

## 2.11.3
### Added
 - The ability for eachComponents to reference its parent component.

## 2.11.2
### Fixed
 - An issue where if you set the url of the form, it should not submit to API.

## 2.11.1
### Fixed
 - Issue with including handlebars in other libraries with webpack.

## 2.11.0
### Added
 - Now using Handlebars as the template interpolator.

### Fixed
 - Issue where the eval code for calculatedValues and defaultValues was causing an error.
 - Removed deprecated getAppUrl within the Resource compoennt.

### Changed
 - Changed the this.src setter to use the this.url for reduced code duplication.

## 2.10.1
### Fixed
 - Issue where form would crash if choices was not present.

## 2.10.0

### Added
 - Custom class capabilities to all components.
 - defaultDate to the Date/Time component.
 - File component

## 2.9.10
### Changed
 - Upgraded jsonLogic library to 1.1.2.
 - Removed the unnecessary embed method in formio.form.js. Use formio.full.js to bring it back in.

### Fixed
 - Issue with the multi-page forms where the conditions would not apply properly.

### Added
 - Time Component

## 2.9.9
### Added
 - Support for conditional wizards.

## 2.9.8
### Added
 - A way to print out the text of a component with a value.

### Changed
 - Added a way to create a componenent but not build it.

## 2.9.7
### Fixed
 - An issue where Select components were not selecting the default values properly.

## 2.9.6
### Added
 - A formLoad event to fire when the form is done loading.

## 2.9.5
### Fixed
 - Issue where if you try to re-enable disabled fields, it wasn't working.
 - Added a getter for the visible state of fields.

## 2.9.4
### Changed
 - Upgraded all dependencies to latest versions.

## 2.9.3
### Fixed
 - Ensure the full.js is in the npm build.

## 2.9.2
### Fixed
 - Other reverse compatible issues.
 - The embed code to also work with Wizards.

## 2.9.1
### Fixed
 - The import process so that it is reverse compatible.

### Added
 - Formio.full CSS.

## 2.9.0
### Changed
 - Removed the formio-factory file in exchange of formio.full.min.js.
 - Attached createForm method to main Formio object.

## 2.8.8
### Added a formio factory to the dist folder.

## 2.8.5
### Fixed
 - Issue where the custom events were not firing properly on buttons.

### Added
 - Custom classes to the button component.

## 2.8.4
### Fixed
 - Issue where submission binding with columns in datagrids was not working.
 - Fixed issue where adding another item to datagrid would clear out rows.
 - Problem where datagrid rows would add going between wizard pages.

### Added
 - CSS classes to wizard navigation buttons.

## 2.8.3
### Fixed
 - Bad binding with radio buttons in datagrids.
 - Issue where custom classes would not get applied to checkboxes.
 - Default values applied to datagrids and containers.
 - Issue where the loader would continue to be present during an error on load.

### Added
 - Custom event triggers for custom event buttons.

## 2.8.2
### Fixed
 - Submit button handler.

## 2.8.1
### Fixed
 - Fixed the json form select dropdown.
 - Fixed issues with button events and form submissions.

## 2.8.0
### Added
 - Support for multi-page form workflows.

### Fixed
 - Data grid select lists
 - Checkbox inputs to not use class when no label is present.

## 2.7.3
### Changed
 - All disabled flags to be consistent.

### Fixed
 - Issue where submit button would not disable.

## 2.7.2
### Fixed
 - Some cases where errors would occur during rendering.

## 2.7.1
### Fixed
 - An issue where Radio buttons could cause javascript error.

## 2.7.0
### Added
 - JSONLogic to perform all validations, conditionals, and calculations.

### Fixed
 - Fixed many issues with validations, conditionals, and calculations.
 - Fixed the disabled flag to disable on start.
 - Fixed default values to work.

## 2.6.0
### Changed
  - Upgraded the fetch library to resolve some strange header response caching issues.

## 2.5.0
### Added
 - JavaScript SDK logic to easily get the temporary tokens using the new temp token api.
 - Adding conditional next pages to the Wizard functionality.

## 2.4.2

### Changed
 - Moved the logout token and cache clearing to before the call is made to the server.

### Fixed
 - Bizarre issue that seems to be a bug in browser "fetch" library where it would introduce a response
   JWT token when a request was made without one. It was verified that the server was not sending
   the token in the response, so it is concluded that for some reason fetch was introducing it (cache maybe?).
   Regardless, we fixed it so that it will detect when a token was introduced and throw it out.

## 2.4.1
### Changed
 - Renamed setAppUrl to setProjectUrl
 - Renamed getAppUrl to getProjectUrl

### Deprecated
 - setAppUrl is now deprecated
 - getAppUrl is now deprecated<|MERGE_RESOLUTION|>--- conflicted
+++ resolved
@@ -4,16 +4,14 @@
 The format is based on [Keep a Changelog](http://keepachangelog.com/)
 and this project adheres to [Semantic Versioning](http://semver.org/).
 
-<<<<<<< HEAD
 ## [UNRELEASED]
 ### Added
  - Autofocus feature.
-=======
+
 ## 2.30.2
 ### Fixed
  - Problem where values would not get reset before getting deleted with clear on hide.
  - Issue where change events would fire continuously because of eroneous hasChanged checks.
->>>>>>> d32e4bbd
 
 ## 2.30.1
 ### Added
