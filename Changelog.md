--- conflicted
+++ resolved
@@ -6,11 +6,8 @@
 
 ## [UNRELEASED]
 ### Fixed
-<<<<<<< HEAD
  - Radio and SelectBoxes components for the case with multiple nested forms.
-=======
  - Number and Currency components default value.
->>>>>>> b754c718
 
 ## 2.29.13
 ### Fixed
