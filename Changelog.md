# Change Log
All notable changes to this project will be documented in this file

The format is based on [Keep a Changelog](http://keepachangelog.com/)
and this project adheres to [Semantic Versioning](http://semver.org/).

<<<<<<< HEAD
## [UNRELEASED]
### Fixed
 - Select Resource component searching.
=======
## [Unreleased]
### Added
 - CSS class ('radio-selected') for selected option of Radio component

## 2.27.0
### Fixed
 - Issue where read-only forms would still try to submit.
 - Problem with read-only wizards triggering beforeSubmit handlers.
 - Fix issue where submissions made before revisions are made will sometimes cause the form to not load.
 
### Changed
 - Upgrade all dependencies

## 2.26.2
### Fixed
 - Problem where a component has input should also return true if it has inputs.
>>>>>>> 585f8de3

## 2.26.1
### Fixed
 - Problems where data keys are added even if component is not set with input.
 - Failing tests.
 - Datagrid data merging.
 
### Changed
 - Upgraded choices.js to 3.0.3 which includes performance fix.
 - Removed performance hack in Select since 3.0.3 of choices resolves the problem.

## 2.26.0
### Added
 - New contributed module system with Stripe integration.
 - A way to pass the formio instance object to the currentUser and accessInfo methods.

## 2.25.8
### Added
 - Support for JSONLogic dates.
 - Added 'searchEnabled' option and defaulted it to false, user can enable it with component property
 - Updated default value for 'removeItemButton' option to multi-select OR false, and if needed user can enable it with the component property
 - Date formatting based on the locale configuration
 - viewAsHTML feature.
 - Confirmation dialog before a form/wizard is canceled.

## 2.25.7
### Fixed
 - Problem with the Select dropdown from re-rendering after it has been destroyed.
 - Issue with the default select for html5 widgets.

### Changed
 - Upgrade moment to 2.20.1

## 2.25.6
### Added
 - Ability to dynamically alter text based on input data.
 - Try/catch around the jsLogic for checkconditionals.
 - LazyLoading for select dropdowns.

### Fixed
 - Caching issue with getTempToken method.
 - Problem with the "in" operator for JSONLogic crashing with null inputs.

## 2.25.5
### Fixed
 - getDownloadUrl to work with remote environments.

## 2.25.4
### Fixed
 - Problems where conditionally hidden panels/wells were not making their children not required.
 - Issues with setting default values on datagrids.

### Added
 - Ability to provide an input mask where it will force lowercase alphabetical.

## 2.25.3
### Fixed
 - An issue where data values within a datagrid get messed up when rows are removed.

## 2.25.2
### Fixed
 - A problem with Select dropdowns where the placeholder was getting included as the select value.

## 2.25.1
### Fixed
 - Problem with the FormComponent crashing during a set language within the constructor.

## 2.25.0
### Added
 - The ability to render Select component as plain select dropdown using widget: 'html5' setting.
 - Performance improvements to language selection

### Changed
 - Moved all translation capabilities into FormioForm for performance reasons.

### Fixed
 - Issues with Lodash operators for JSONLogic.

## 2.24.6
### Changed
 - Upgraded EventEmitter2 to version 5.0.0
 - Upgraded flatpickr to 4.1.4

### Fixed
 - Major performance problems with the Select component with large datasets.

## 2.24.5
### Fixed
 - Problem where pressing enter in a textarea would submit the form.

## 2.24.4
### Fixed
 - Problem where change event would not get fired when a row is removed from datagrid.

### Added
 - Options to control the navigation and breadcrumb in wizards.

## 2.24.3
### Added
 - Ability to provide HTML in the description of a form element.

### Fixed
 - Double submit issue with wizards.

## 2.24.2
### Fixed
 - Issue loading form after submission when revisions not enabled.

## 2.24.1
### Fixed
 - Date min and max settings.

## 2.24.0
### Fixed
 - File component inside Datagrid component.
 - Components with label position inside Datagrid component.

### Added
 - Interpolation to the select headers when requests are made.
 - Option to make the wizard header buttons not clickable.
 - Translations to the select dropdown elements.
 - Form version handling

## 2.23.2
### Fixed
 - Path parameter for cookie fallback functions.
 - Custom calculated values.

## 2.23.1
### Added
 - Method and POST body to select dropdowns.
 - Lodash operator to JsonLogic.

### Fixed
 - Added custom classes to column components.
 - Checkbox required validation with 'name' options set.

## 2.23.0
### Added
 - Possibility to specify label position for component and for options for Checkboxes and Radio components.

## 2.22.2
### Added
 - The ability to pass an array of errors to the error handler to show more than one.
 - The ability to make independent components invalid.

## 2.22.1
### Fixed
 - A promise issue with executeSubmit method in FormioForm

### Added
 - Custom data source to Select component.

## 2.22.0
### Fixed
 - Fixed an issue where the token-cookie fallback was not returning the token
 - Forms not recusing properly in eachComponent function.

### Added
 - Possibility to add shortcuts.
 - A new hook system that allows to easily create hooks within the renderer.
 - 'beforeSubmit' hook to configuration.
 - 'input' hook to call when new inputs are added.
 - Display custom validation error message.
 - Ability to inject form data into the error messages.

## 2.21.3
### Added
 - A more robust way to determine if the form is completely loaded and ready.

## 2.21.2
### Fixed
 - Fixed the pdf generation by moving bind polyfill before dependant libraries.

## 2.21.1
### Added
 - A way for the components to hide their labels and have them set using the hideLabel option.
 - A way to pass in headers to a request in JSON format.

## 2.21.0
### Changed
 - Upgraded all dependencies

## 2.20.5
### Fixed
 - Problem with Select compoenents not updating values within a wizard.
 - Issue with setting default object values of select components.
 - Problem with duplicate entries showing up in select components when default objects are used.
 - Issue where clearOnHide was too aggressive in when it should clear out data.

### Changed
 - Display original file name instead of unique name on File component.

## 2.20.4
### Fixed
 - Problem with Resource dropdowns not working due to the unset options variable.

## 2.20.3
### Fixed
 - Problem with cookie fallbacks on file uploads not working.
 - Editing nested forms mapped to another resource with save as another resource fails.

### Changed
 - Now allow the URL of Select dropdowns to simply return strings of JSON and it will parse at runtime.
 - Upgrade Flatpickr to 4.0.5

## 2.20.2
### Fixed
 - Issues with using for in statements with arrays pulling in keys we don't want.
 - The data view of a Signature to show the image of the signature for easy scaling.

### Changed
 - The Select dropdown api requests to use Formio.makeRequest so that plugins could be used.
 - Upgrade Quill.js to 1.3.3

## 2.20.1
### Changed
 - Upgraded Flatpickr to 4.0.4 to fix crash in IE.

### Added
 - Global option to not show the datepickr for date inputs.

### Fixed
 - Issue where a null flatpickr instance would crash renderer.

## 2.20.0
### Added
 - Much better i18n support for Number and Currency components.

### Fixed
 - Added file input to DOM as a hidden item to fix issue with IE
 - Select component to respect tab index
 - Resize issues with Signature component so they scale according to devicePixelRatio.

### Changed
 - Force dropdowns to open only downwards
 - Upgrade moment to 2.19.1 since they fixed React bug (https://github.com/moment/moment/issues/4216)

## 2.19.3
### Fixed
 - Downgraded moment to 2.18.x to fix an import issue with Webpack.
 - Changed the SignaturePad module to directly include the library to fix React app issues.

## 2.19.2
### Fixed
 - Form component to allow recursive loading and setting a submission value.

### Changed
 - Upgraded moment to 2.19.0

## 2.19.1
### Fixed
 - Problem with multi-form workflows showing the submission not showing all data.

### Changed
 - Changed debounce to 100ms to make forms seem faster.

### Added
 - Redirect capabilities within the embed code.

## 2.19.0
### Fixed
 - Performance issues with large forms with conditionals.
 - Issue with select list not saving values accross pages.
 - Fixed issue with prepend not working if no firstChild is provided.
 - Loader from not showing up.
 - Issue with the form component not validating correctly.
 - Issue where the DateTime component calendar would not show up.
 - Better fallback for cookie support if localStorage is disabled or not present.
 - Add Editgrid and custom components to recursive tree.
 - Issue where conditionally visible components should also force parents visible.
 - Allow email components to be valid if pristine and empty.
 - Issue where clearOnHide flag was not working.
 - Issue where tooltips were not showing up on DataGrids
 - Issue where a form would invalidate after a successful submit.
 - Problem with setting a radio button with boolean values.

### Added
 - Support for HTML within tooltips.
 - Added a way to render the full wizard with conditional pages.
 - Ability to provide custom error messages per component using an errors property on each component.

### Changed
 - Convert line feeds into <br/> statements for tooltips.
 - Wizard to allow for hidden fields to be passed through all pages.

## 2.18.0
### Fixed
 - Fixed the validity checks and button disabled states.
 - Fixed the error message on regular expression settings.
 - Issue with the default values not working on Select dropdowns.
 - Fixed the input mask to show only number pads on all numeric inputs.
 - Performance when using conditional logic. checkConditionals called too many times on submission set.

### Added
 - Ability to handle dynamic min and max dates.

## 2.17.6
### Fixed
 - Fixed the search input to work with select fields.
 - Fixed the Radio components to allow for boolean and numeric values.
 - Fixed the disabled flag to not allow add another options, and fixed button on disable.
 - Fixed an issue with a crash that was causing selectboxes to not render within a data grid.
 - Fixed issue where the errors would not show up on Radio elements.
 - Fixed the DateTime calendar to only open the calendar if it has not already been closed.

## 2.17.5
### Added
 - minDate and maxDate for DateTime fields.
 - Custom headers for the requests of a select dropdown.

### Fixed
 - The calendar to hide and show when the icon is clicked.
 - Issues where placeholders would not show up in the DateTime component.
 - Default dates for DateTime component.

## 2.17.4
### Fixed
 - Issue where calculated values were not getting triggered on form component.
 - Issue where the forms would not load within the form component.

## 2.17.3
### Added
 - Tooltip feature onto the fields within the rendered form.

### Fixed
 - Issue with the form component not loading subforms for view pages.
 - Issue where HTML components were not interpolating the text.
 - Use handler.type instead of undefined handler.event property

### Changed
 - The default sort of the Choices library to not sort by default.

## 2.17.2
### Fixed
 - Issues with translations and certain strings that contains special characters.
 - Issues with the Select drop down pulling the wrong url to send the request off to.

### Added
 - Mask input fields when set.

## 2.17.1
### Fixed
 - Don't try to access properties of null in getValue.

## 2.17.0
### Added
 - Set lang attribute on all input elements based on current language. This helps with number localization.
 - Added better placeholder support for select dropdowns.

## 2.16.1
### Fixed
 - Colon in field name.

## 2.16.0
### Added
 - Cookie fallback for storing tokens and user values.

### Fixed
 - Default values overriding values when new form is set.

## 2.15.2
### Added
 - Ability to respond to ajax requests in a plugin.

## 2.15.1
### Added
 - Ability to introduce custom file service classes.

### Fixed
 - The PDF download url logic to return the correct download url.

## 2.15.0
### Added
 - Better multi-language support.
 - Min and Max validation checks for number fields.

## 2.14.1
### Fixed
 - Some minor crashes with the PDF renderings.

## 2.14.0
### Added
 - PDF support

### Changed
 - Upgraded dependencies

## 2.13.6
### Added
 - Add error labels.
 - Exposed ```util``` for Calculated Value.
 - ```parseFloat``` extension on FormioUtils.
 - ```formatAsCurrency``` function on FormioUtils.
 - A way for the setValue to take an object of flags instead of function params.

### Fixed
 - An issue where an infinite loop would trigger for calculatedValue's.

## 2.13.4
### Added
 - Resource modal to add new resources inline within form.
 - Custom scripts to be executed on button click.

## 2.13.2
### Added
 - Allow plugins to modify request options before they are sent.

## 2.13.1
### Added
 - A way to determine if a user is able to submit a form before they do.
 - A delete api call when a file is deleted.
 - A way to upload base64 file uploads.

### Changed
 - Refactored the http requests to have less Promises and more streamlined.
 - Wait for the form to load before loading the submission.

### Fixed
 - Fixed some issues with multi-select field validation.

## 2.13.0
### Fixed
 - Issue where Selectboxes was not storing the correct data structure.
 - The disabled states on all components.
 - Issue where Formio.createForm was not establishing the formio object on src load.
 - Problem where conditionally hidden components were still validating when they shouldn't.
 - Issues with auto-population for conditionally hidden components.
 - Auto population for the Address component.

### Added
 - Component error highlights when an error occurs during invalidation.
 - Custom styles capability.

### Changed
 - All instances of jsonLogic to use the FormioUtils.jsonLogic so that it can be extended.

## 2.12.3
### Added
 - Ability to pass a query to getComponent.

## 2.12.2
### Changed
 - Allow the FormioUtils to be globally accessible.

## 2.12.1
### Changed
 - Upgrade Choices to 2.8.7
 - Upgrade Flatpickr to 3.0.6
 - Upgrade json-logic-js to 1.1.3

### Added
 - A new findComponents method for locating components based on search queries.

## 2.12.0
### Added
 - A register component method to register custom components.

### Changed
 - Remove templating from ce function.
 - Replace Handlebars templating with lodash.

### Fixed
 - An issue with the select boxes component that showed required astrix on all options.

## 2.11.8
### Fixed
 - Issue where choices.js changed internal api that we rely on.

## 2.11.7
### Added
 - Description support for fields.
 - WYSIWYG editor for the text area component to use Quill.js

## 2.11.6
### Fixed
 - Another instance where infinite JSON structures could occur with eachComponent.

## 2.11.5
### Fixed
 - Issue where the parent property could create infinite JSON structures.

## 2.11.4
### Changed
 - Do not introduce the parent property on eachComponent unless a root is provided.

## 2.11.3
### Added
 - The ability for eachComponents to reference its parent component.

## 2.11.2
### Fixed
 - An issue where if you set the url of the form, it should not submit to API.

## 2.11.1
### Fixed
 - Issue with including handlebars in other libraries with webpack.

## 2.11.0
### Added
 - Now using Handlebars as the template interpolator.

### Fixed
 - Issue where the eval code for calculatedValues and defaultValues was causing an error.
 - Removed deprecated getAppUrl within the Resource compoennt.

### Changed
 - Changed the this.src setter to use the this.url for reduced code duplication.

## 2.10.1
### Fixed
 - Issue where form would crash if choices was not present.

## 2.10.0

### Added
 - Custom class capabilities to all components.
 - defaultDate to the Date/Time component.
 - File component

## 2.9.10
### Changed
 - Upgraded jsonLogic library to 1.1.2.
 - Removed the unnecessary embed method in formio.form.js. Use formio.full.js to bring it back in.

### Fixed
 - Issue with the multi-page forms where the conditions would not apply properly.

### Added
 - Time Component

## 2.9.9
### Added
 - Support for conditional wizards.

## 2.9.8
### Added
 - A way to print out the text of a component with a value.

### Changed
 - Added a way to create a componenent but not build it.

## 2.9.7
### Fixed
 - An issue where Select components were not selecting the default values properly.

## 2.9.6
### Added
 - A formLoad event to fire when the form is done loading.

## 2.9.5
### Fixed
 - Issue where if you try to re-enable disabled fields, it wasn't working.
 - Added a getter for the visible state of fields.

## 2.9.4
### Changed
 - Upgraded all dependencies to latest versions.

## 2.9.3
### Fixed
 - Ensure the full.js is in the npm build.

## 2.9.2
### Fixed
 - Other reverse compatible issues.
 - The embed code to also work with Wizards.

## 2.9.1
### Fixed
 - The import process so that it is reverse compatible.

### Added
 - Formio.full CSS.

## 2.9.0
### Changed
 - Removed the formio-factory file in exchange of formio.full.min.js.
 - Attached createForm method to main Formio object.

## 2.8.8
### Added a formio factory to the dist folder.

## 2.8.5
### Fixed
 - Issue where the custom events were not firing properly on buttons.

### Added
 - Custom classes to the button component.

## 2.8.4
### Fixed
 - Issue where submission binding with columns in datagrids was not working.
 - Fixed issue where adding another item to datagrid would clear out rows.
 - Problem where datagrid rows would add going between wizard pages.

### Added
 - CSS classes to wizard navigation buttons.

## 2.8.3
### Fixed
 - Bad binding with radio buttons in datagrids.
 - Issue where custom classes would not get applied to checkboxes.
 - Default values applied to datagrids and containers.
 - Issue where the loader would continue to be present during an error on load.

### Added
 - Custom event triggers for custom event buttons.

## 2.8.2
### Fixed
 - Submit button handler.

## 2.8.1
### Fixed
 - Fixed the json form select dropdown.
 - Fixed issues with button events and form submissions.

## 2.8.0
### Added
 - Support for multi-page form workflows.

### Fixed
 - Data grid select lists
 - Checkbox inputs to not use class when no label is present.

## 2.7.3
### Changed
 - All disabled flags to be consistent.

### Fixed
 - Issue where submit button would not disable.

## 2.7.2
### Fixed
 - Some cases where errors would occur during rendering.

## 2.7.1
### Fixed
 - An issue where Radio buttons could cause javascript error.

## 2.7.0
### Added
 - JSONLogic to perform all validations, conditionals, and calculations.

### Fixed
 - Fixed many issues with validations, conditionals, and calculations.
 - Fixed the disabled flag to disable on start.
 - Fixed default values to work.

## 2.6.0
### Changed
  - Upgraded the fetch library to resolve some strange header response caching issues.

## 2.5.0
### Added
 - JavaScript SDK logic to easily get the temporary tokens using the new temp token api.
 - Adding conditional next pages to the Wizard functionality.

## 2.4.2

### Changed
 - Moved the logout token and cache clearing to before the call is made to the server.

### Fixed
 - Bizarre issue that seems to be a bug in browser "fetch" library where it would introduce a response
   JWT token when a request was made without one. It was verified that the server was not sending
   the token in the response, so it is concluded that for some reason fetch was introducing it (cache maybe?).
   Regardless, we fixed it so that it will detect when a token was introduced and throw it out.

## 2.4.1
### Changed
 - Renamed setAppUrl to setProjectUrl
 - Renamed getAppUrl to getProjectUrl

### Deprecated
 - setAppUrl is now deprecated
 - getAppUrl is now deprecated<|MERGE_RESOLUTION|>--- conflicted
+++ resolved
@@ -4,35 +4,32 @@
 The format is based on [Keep a Changelog](http://keepachangelog.com/)
 and this project adheres to [Semantic Versioning](http://semver.org/).
 
-<<<<<<< HEAD
 ## [UNRELEASED]
+### Added
+ - CSS class ('radio-selected') for selected option of Radio component
+
 ### Fixed
  - Select Resource component searching.
-=======
-## [Unreleased]
-### Added
- - CSS class ('radio-selected') for selected option of Radio component
 
 ## 2.27.0
 ### Fixed
  - Issue where read-only forms would still try to submit.
  - Problem with read-only wizards triggering beforeSubmit handlers.
  - Fix issue where submissions made before revisions are made will sometimes cause the form to not load.
- 
+
 ### Changed
  - Upgrade all dependencies
 
 ## 2.26.2
 ### Fixed
  - Problem where a component has input should also return true if it has inputs.
->>>>>>> 585f8de3
 
 ## 2.26.1
 ### Fixed
  - Problems where data keys are added even if component is not set with input.
  - Failing tests.
  - Datagrid data merging.
- 
+
 ### Changed
  - Upgraded choices.js to 3.0.3 which includes performance fix.
  - Removed performance hack in Select since 3.0.3 of choices resolves the problem.
