# Change Log
All notable changes to this project will be documented in this file

The format is based on [Keep a Changelog](http://keepachangelog.com/)
and this project adheres to [Semantic Versioning](http://semver.org/).

<<<<<<< HEAD
## 2.20.3
### Fixed
 - Problem with cookie fallbacks on file uploads not working.
=======
## [Unreleased]
### Fixed
 - Editing nested forms mapped to another resource with save as another resource fails.
>>>>>>> 12aabc01

## 2.20.2
### Fixed
 - Issues with using for in statements with arrays pulling in keys we don't want.
 - The data view of a Signature to show the image of the signature for easy scaling.
 
### Changed
 - The Select dropdown api requests to use Formio.makeRequest so that plugins could be used.
 - Upgrade Quill.js to 1.3.3

## 2.20.1
### Changed
 - Upgraded Flatpickr to 4.0.4 to fix crash in IE.

### Added
 - Global option to not show the datepickr for date inputs.

### Fixed
 - Issue where a null flatpickr instance would crash renderer.

## 2.20.0
### Added
 - Much better i18n support for Number and Currency components.

### Fixed
 - Added file input to DOM as a hidden item to fix issue with IE
 - Select component to respect tab index
 - Resize issues with Signature component so they scale according to devicePixelRatio.
 
### Changed
 - Force dropdowns to open only downwards
 - Upgrade moment to 2.19.1 since they fixed React bug (https://github.com/moment/moment/issues/4216)

## 2.19.3
### Fixed
 - Downgraded moment to 2.18.x to fix an import issue with Webpack.
 - Changed the SignaturePad module to directly include the library to fix React app issues.

## 2.19.2
### Fixed
 - Form component to allow recursive loading and setting a submission value.
 
### Changed
 - Upgraded moment to 2.19.0

## 2.19.1
### Fixed
 - Problem with multi-form workflows showing the submission not showing all data.

### Changed
 - Changed debounce to 100ms to make forms seem faster.

### Added
 - Redirect capabilities within the embed code.

## 2.19.0
### Fixed
 - Performance issues with large forms with conditionals.
 - Issue with select list not saving values accross pages.
 - Fixed issue with prepend not working if no firstChild is provided.
 - Loader from not showing up.
 - Issue with the form component not validating correctly.
 - Issue where the DateTime component calendar would not show up.
 - Better fallback for cookie support if localStorage is disabled or not present.
 - Add Editgrid and custom components to recursive tree.
 - Issue where conditionally visible components should also force parents visible. 
 - Allow email components to be valid if pristine and empty.
 - Issue where clearOnHide flag was not working. 
 - Issue where tooltips were not showing up on DataGrids
 - Issue where a form would invalidate after a successful submit.
 - Problem with setting a radio button with boolean values.

### Added
 - Support for HTML within tooltips.
 - Added a way to render the full wizard with conditional pages.
 - Ability to provide custom error messages per component using an errors property on each component.

### Changed
 - Convert line feeds into <br/> statements for tooltips.
 - Wizard to allow for hidden fields to be passed through all pages.

## 2.18.0
### Fixed
 - Fixed the validity checks and button disabled states.
 - Fixed the error message on regular expression settings.
 - Issue with the default values not working on Select dropdowns.
 - Fixed the input mask to show only number pads on all numeric inputs.
 - Performance when using conditional logic. checkConditionals called too many times on submission set.

### Added
 - Ability to handle dynamic min and max dates.

## 2.17.6
### Fixed
 - Fixed the search input to work with select fields.
 - Fixed the Radio components to allow for boolean and numeric values.
 - Fixed the disabled flag to not allow add another options, and fixed button on disable.
 - Fixed an issue with a crash that was causing selectboxes to not render within a data grid.
 - Fixed issue where the errors would not show up on Radio elements.
 - Fixed the DateTime calendar to only open the calendar if it has not already been closed.

## 2.17.5
### Added
 - minDate and maxDate for DateTime fields.
 - Custom headers for the requests of a select dropdown.

### Fixed
 - The calendar to hide and show when the icon is clicked.
 - Issues where placeholders would not show up in the DateTime component.
 - Default dates for DateTime component.

## 2.17.4
### Fixed
 - Issue where calculated values were not getting triggered on form component.
 - Issue where the forms would not load within the form component.

## 2.17.3
### Added
 - Tooltip feature onto the fields within the rendered form.

### Fixed
 - Issue with the form component not loading subforms for view pages.
 - Issue where HTML components were not interpolating the text.
 - Use handler.type instead of undefined handler.event property

### Changed
 - The default sort of the Choices library to not sort by default.

## 2.17.2
### Fixed
 - Issues with translations and certain strings that contains special characters.
 - Issues with the Select drop down pulling the wrong url to send the request off to.
 
### Added
 - Mask input fields when set.

## 2.17.1
### Fixed
 - Don't try to access properties of null in getValue.

## 2.17.0
### Added
 - Set lang attribute on all input elements based on current language. This helps with number localization.
 - Added better placeholder support for select dropdowns.

## 2.16.1
### Fixed
 - Colon in field name.

## 2.16.0
### Added
 - Cookie fallback for storing tokens and user values.

### Fixed
 - Default values overriding values when new form is set.

## 2.15.2
### Added
 - Ability to respond to ajax requests in a plugin.

## 2.15.1
### Added
 - Ability to introduce custom file service classes.

### Fixed
 - The PDF download url logic to return the correct download url.

## 2.15.0
### Added
 - Better multi-language support.
 - Min and Max validation checks for number fields.

## 2.14.1
### Fixed
 - Some minor crashes with the PDF renderings.

## 2.14.0
### Added
 - PDF support
 
### Changed
 - Upgraded dependencies

## 2.13.6
### Added
 - Add error labels.
 - Exposed ```util``` for Calculated Value.
 - ```parseFloat``` extension on FormioUtils.
 - ```formatAsCurrency``` function on FormioUtils.
 - A way for the setValue to take an object of flags instead of function params.

### Fixed
 - An issue where an infinite loop would trigger for calculatedValue's.

## 2.13.4
### Added
 - Resource modal to add new resources inline within form.
 - Custom scripts to be executed on button click.

## 2.13.2
### Added
 - Allow plugins to modify request options before they are sent.

## 2.13.1
### Added
 - A way to determine if a user is able to submit a form before they do.
 - A delete api call when a file is deleted.
 - A way to upload base64 file uploads.
  
### Changed
 - Refactored the http requests to have less Promises and more streamlined.
 - Wait for the form to load before loading the submission.
 
### Fixed
 - Fixed some issues with multi-select field validation.

## 2.13.0
### Fixed
 - Issue where Selectboxes was not storing the correct data structure.
 - The disabled states on all components.
 - Issue where Formio.createForm was not establishing the formio object on src load.
 - Problem where conditionally hidden components were still validating when they shouldn't.
 - Issues with auto-population for conditionally hidden components.
 - Auto population for the Address component.

### Added
 - Component error highlights when an error occurs during invalidation.
 - Custom styles capability.
 
### Changed
 - All instances of jsonLogic to use the FormioUtils.jsonLogic so that it can be extended.

## 2.12.3
### Added
 - Ability to pass a query to getComponent.

## 2.12.2
### Changed
 - Allow the FormioUtils to be globally accessible.

## 2.12.1
### Changed
 - Upgrade Choices to 2.8.7
 - Upgrade Flatpickr to 3.0.6
 - Upgrade json-logic-js to 1.1.3

### Added
 - A new findComponents method for locating components based on search queries.

## 2.12.0
### Added
 - A register component method to register custom components.

### Changed
 - Remove templating from ce function.
 - Replace Handlebars templating with lodash.
 
### Fixed
 - An issue with the select boxes component that showed required astrix on all options.

## 2.11.8
### Fixed
 - Issue where choices.js changed internal api that we rely on.

## 2.11.7
### Added
 - Description support for fields.
 - WYSIWYG editor for the text area component to use Quill.js

## 2.11.6
### Fixed
 - Another instance where infinite JSON structures could occur with eachComponent.

## 2.11.5
### Fixed
 - Issue where the parent property could create infinite JSON structures.

## 2.11.4
### Changed
 - Do not introduce the parent property on eachComponent unless a root is provided.

## 2.11.3
### Added
 - The ability for eachComponents to reference its parent component.

## 2.11.2
### Fixed
 - An issue where if you set the url of the form, it should not submit to API.

## 2.11.1
### Fixed
 - Issue with including handlebars in other libraries with webpack.

## 2.11.0
### Added
 - Now using Handlebars as the template interpolator.

### Fixed
 - Issue where the eval code for calculatedValues and defaultValues was causing an error.
 - Removed deprecated getAppUrl within the Resource compoennt.
 
### Changed
 - Changed the this.src setter to use the this.url for reduced code duplication.

## 2.10.1
### Fixed
 - Issue where form would crash if choices was not present.

## 2.10.0

### Added
 - Custom class capabilities to all components.
 - defaultDate to the Date/Time component.
 - File component

## 2.9.10
### Changed
 - Upgraded jsonLogic library to 1.1.2.
 - Removed the unnecessary embed method in formio.form.js. Use formio.full.js to bring it back in. 

### Fixed
 - Issue with the multi-page forms where the conditions would not apply properly.

### Added
 - Time Component

## 2.9.9
### Added
 - Support for conditional wizards.

## 2.9.8
### Added
 - A way to print out the text of a component with a value.

### Changed
 - Added a way to create a componenent but not build it.

## 2.9.7
### Fixed
 - An issue where Select components were not selecting the default values properly.

## 2.9.6
### Added 
 - A formLoad event to fire when the form is done loading.

## 2.9.5
### Fixed
 - Issue where if you try to re-enable disabled fields, it wasn't working.
 - Added a getter for the visible state of fields.

## 2.9.4
### Changed
 - Upgraded all dependencies to latest versions.

## 2.9.3
### Fixed
 - Ensure the full.js is in the npm build.

## 2.9.2
### Fixed
 - Other reverse compatible issues.
 - The embed code to also work with Wizards.

## 2.9.1
### Fixed
 - The import process so that it is reverse compatible.

### Added
 - Formio.full CSS.

## 2.9.0
### Changed
 - Removed the formio-factory file in exchange of formio.full.min.js.
 - Attached createForm method to main Formio object.

## 2.8.8
### Added a formio factory to the dist folder.

## 2.8.5
### Fixed
 - Issue where the custom events were not firing properly on buttons.
 
### Added
 - Custom classes to the button component.

## 2.8.4
### Fixed
 - Issue where submission binding with columns in datagrids was not working.
 - Fixed issue where adding another item to datagrid would clear out rows.
 - Problem where datagrid rows would add going between wizard pages.

### Added
 - CSS classes to wizard navigation buttons.

## 2.8.3
### Fixed
 - Bad binding with radio buttons in datagrids.
 - Issue where custom classes would not get applied to checkboxes.
 - Default values applied to datagrids and containers.
 - Issue where the loader would continue to be present during an error on load.

### Added
 - Custom event triggers for custom event buttons.

## 2.8.2
### Fixed
 - Submit button handler.

## 2.8.1
### Fixed
 - Fixed the json form select dropdown.
 - Fixed issues with button events and form submissions.

## 2.8.0
### Added
 - Support for multi-page form workflows.

### Fixed
 - Data grid select lists
 - Checkbox inputs to not use class when no label is present.

## 2.7.3
### Changed
 - All disabled flags to be consistent.

### Fixed
 - Issue where submit button would not disable.

## 2.7.2
### Fixed
 - Some cases where errors would occur during rendering.

## 2.7.1
### Fixed
 - An issue where Radio buttons could cause javascript error.

## 2.7.0
### Added
 - JSONLogic to perform all validations, conditionals, and calculations.

### Fixed
 - Fixed many issues with validations, conditionals, and calculations.
 - Fixed the disabled flag to disable on start.
 - Fixed default values to work.

## 2.6.0
### Changed
  - Upgraded the fetch library to resolve some strange header response caching issues.

## 2.5.0
### Added
 - JavaScript SDK logic to easily get the temporary tokens using the new temp token api.
 - Adding conditional next pages to the Wizard functionality.

## 2.4.2

### Changed
 - Moved the logout token and cache clearing to before the call is made to the server.

### Fixed
 - Bizarre issue that seems to be a bug in browser "fetch" library where it would introduce a response
   JWT token when a request was made without one. It was verified that the server was not sending
   the token in the response, so it is concluded that for some reason fetch was introducing it (cache maybe?).
   Regardless, we fixed it so that it will detect when a token was introduced and throw it out.

## 2.4.1
### Changed
 - Renamed setAppUrl to setProjectUrl
 - Renamed getAppUrl to getProjectUrl

### Deprecated
 - setAppUrl is now deprecated
 - getAppUrl is now deprecated<|MERGE_RESOLUTION|>--- conflicted
+++ resolved
@@ -4,15 +4,13 @@
 The format is based on [Keep a Changelog](http://keepachangelog.com/)
 and this project adheres to [Semantic Versioning](http://semver.org/).
 
-<<<<<<< HEAD
 ## 2.20.3
 ### Fixed
  - Problem with cookie fallbacks on file uploads not working.
-=======
-## [Unreleased]
-### Fixed
  - Editing nested forms mapped to another resource with save as another resource fails.
->>>>>>> 12aabc01
+
+### Changed
+ - Now allow the URL of Select dropdowns to simply return strings of JSON and it will parse at runtime.
 
 ## 2.20.2
 ### Fixed
