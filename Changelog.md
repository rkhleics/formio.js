# Change Log
All notable changes to this project will be documented in this file

The format is based on [Keep a Changelog](http://keepachangelog.com/)
and this project adheres to [Semantic Versioning](http://semver.org/).

<<<<<<< HEAD
## [UNRELEASED]
### Fixed
 - Datagrid data merging.
=======
## 2.26.1
### Fixed
 - Problems where data keys are added even if component is not set with input.
 - Failing tests.
>>>>>>> b0176fc8

## 2.26.0
### Added
 - New contributed module system with Stripe integration.
 - A way to pass the formio instance object to the currentUser and accessInfo methods.

## 2.25.8
### Added
 - Support for JSONLogic dates.
 - Added 'searchEnabled' option and defaulted it to false, user can enable it with component property
 - Updated default value for 'removeItemButton' option to multi-select OR false, and if needed user can enable it with the component property
 - Date formatting based on the locale configuration
 - viewAsHTML feature.
 - Confirmation dialog before a form/wizard is canceled.

## 2.25.7
### Fixed
 - Problem with the Select dropdown from re-rendering after it has been destroyed.
 - Issue with the default select for html5 widgets.

### Changed
 - Upgrade moment to 2.20.1

## 2.25.6
### Added
 - Ability to dynamically alter text based on input data.
 - Try/catch around the jsLogic for checkconditionals.
 - LazyLoading for select dropdowns.

### Fixed
 - Caching issue with getTempToken method.
 - Problem with the "in" operator for JSONLogic crashing with null inputs.

## 2.25.5
### Fixed
 - getDownloadUrl to work with remote environments.

## 2.25.4
### Fixed
 - Problems where conditionally hidden panels/wells were not making their children not required.
 - Issues with setting default values on datagrids.

### Added
 - Ability to provide an input mask where it will force lowercase alphabetical.

## 2.25.3
### Fixed
 - An issue where data values within a datagrid get messed up when rows are removed.

## 2.25.2
### Fixed
 - A problem with Select dropdowns where the placeholder was getting included as the select value.

## 2.25.1
### Fixed
 - Problem with the FormComponent crashing during a set language within the constructor.

## 2.25.0
### Added
 - The ability to render Select component as plain select dropdown using widget: 'html5' setting.
 - Performance improvements to language selection

### Changed
 - Moved all translation capabilities into FormioForm for performance reasons.

### Fixed
 - Issues with Lodash operators for JSONLogic.

## 2.24.6
### Changed
 - Upgraded EventEmitter2 to version 5.0.0
 - Upgraded flatpickr to 4.1.4

### Fixed
 - Major performance problems with the Select component with large datasets.

## 2.24.5
### Fixed
 - Problem where pressing enter in a textarea would submit the form.

## 2.24.4
### Fixed
 - Problem where change event would not get fired when a row is removed from datagrid.

### Added
 - Options to control the navigation and breadcrumb in wizards.

## 2.24.3
### Added
 - Ability to provide HTML in the description of a form element.

### Fixed
 - Double submit issue with wizards.

## 2.24.2
### Fixed
 - Issue loading form after submission when revisions not enabled.

## 2.24.1
### Fixed
 - Date min and max settings.

## 2.24.0
### Fixed
 - File component inside Datagrid component.
 - Components with label position inside Datagrid component.

### Added
 - Interpolation to the select headers when requests are made.
 - Option to make the wizard header buttons not clickable.
 - Translations to the select dropdown elements.
 - Form version handling

## 2.23.2
### Fixed
 - Path parameter for cookie fallback functions.
 - Custom calculated values.

## 2.23.1
### Added
 - Method and POST body to select dropdowns.
 - Lodash operator to JsonLogic.

### Fixed
 - Added custom classes to column components.
 - Checkbox required validation with 'name' options set.

## 2.23.0
### Added
 - Possibility to specify label position for component and for options for Checkboxes and Radio components.

## 2.22.2
### Added
 - The ability to pass an array of errors to the error handler to show more than one.
 - The ability to make independent components invalid.

## 2.22.1
### Fixed
 - A promise issue with executeSubmit method in FormioForm

### Added
 - Custom data source to Select component.

## 2.22.0
### Fixed
 - Fixed an issue where the token-cookie fallback was not returning the token
 - Forms not recusing properly in eachComponent function.

### Added
 - Possibility to add shortcuts.
 - A new hook system that allows to easily create hooks within the renderer.
 - 'beforeSubmit' hook to configuration.
 - 'input' hook to call when new inputs are added.
 - Display custom validation error message.
 - Ability to inject form data into the error messages.

## 2.21.3
### Added
 - A more robust way to determine if the form is completely loaded and ready.

## 2.21.2
### Fixed
 - Fixed the pdf generation by moving bind polyfill before dependant libraries.

## 2.21.1
### Added
 - A way for the components to hide their labels and have them set using the hideLabel option.
 - A way to pass in headers to a request in JSON format.

## 2.21.0
### Changed
 - Upgraded all dependencies

## 2.20.5
### Fixed
 - Problem with Select compoenents not updating values within a wizard.
 - Issue with setting default object values of select components.
 - Problem with duplicate entries showing up in select components when default objects are used.
 - Issue where clearOnHide was too aggressive in when it should clear out data.

### Changed
 - Display original file name instead of unique name on File component.

## 2.20.4
### Fixed
 - Problem with Resource dropdowns not working due to the unset options variable.

## 2.20.3
### Fixed
 - Problem with cookie fallbacks on file uploads not working.
 - Editing nested forms mapped to another resource with save as another resource fails.

### Changed
 - Now allow the URL of Select dropdowns to simply return strings of JSON and it will parse at runtime.
 - Upgrade Flatpickr to 4.0.5

## 2.20.2
### Fixed
 - Issues with using for in statements with arrays pulling in keys we don't want.
 - The data view of a Signature to show the image of the signature for easy scaling.

### Changed
 - The Select dropdown api requests to use Formio.makeRequest so that plugins could be used.
 - Upgrade Quill.js to 1.3.3

## 2.20.1
### Changed
 - Upgraded Flatpickr to 4.0.4 to fix crash in IE.

### Added
 - Global option to not show the datepickr for date inputs.

### Fixed
 - Issue where a null flatpickr instance would crash renderer.

## 2.20.0
### Added
 - Much better i18n support for Number and Currency components.

### Fixed
 - Added file input to DOM as a hidden item to fix issue with IE
 - Select component to respect tab index
 - Resize issues with Signature component so they scale according to devicePixelRatio.

### Changed
 - Force dropdowns to open only downwards
 - Upgrade moment to 2.19.1 since they fixed React bug (https://github.com/moment/moment/issues/4216)

## 2.19.3
### Fixed
 - Downgraded moment to 2.18.x to fix an import issue with Webpack.
 - Changed the SignaturePad module to directly include the library to fix React app issues.

## 2.19.2
### Fixed
 - Form component to allow recursive loading and setting a submission value.

### Changed
 - Upgraded moment to 2.19.0

## 2.19.1
### Fixed
 - Problem with multi-form workflows showing the submission not showing all data.

### Changed
 - Changed debounce to 100ms to make forms seem faster.

### Added
 - Redirect capabilities within the embed code.

## 2.19.0
### Fixed
 - Performance issues with large forms with conditionals.
 - Issue with select list not saving values accross pages.
 - Fixed issue with prepend not working if no firstChild is provided.
 - Loader from not showing up.
 - Issue with the form component not validating correctly.
 - Issue where the DateTime component calendar would not show up.
 - Better fallback for cookie support if localStorage is disabled or not present.
 - Add Editgrid and custom components to recursive tree.
 - Issue where conditionally visible components should also force parents visible.
 - Allow email components to be valid if pristine and empty.
 - Issue where clearOnHide flag was not working.
 - Issue where tooltips were not showing up on DataGrids
 - Issue where a form would invalidate after a successful submit.
 - Problem with setting a radio button with boolean values.

### Added
 - Support for HTML within tooltips.
 - Added a way to render the full wizard with conditional pages.
 - Ability to provide custom error messages per component using an errors property on each component.

### Changed
 - Convert line feeds into <br/> statements for tooltips.
 - Wizard to allow for hidden fields to be passed through all pages.

## 2.18.0
### Fixed
 - Fixed the validity checks and button disabled states.
 - Fixed the error message on regular expression settings.
 - Issue with the default values not working on Select dropdowns.
 - Fixed the input mask to show only number pads on all numeric inputs.
 - Performance when using conditional logic. checkConditionals called too many times on submission set.

### Added
 - Ability to handle dynamic min and max dates.

## 2.17.6
### Fixed
 - Fixed the search input to work with select fields.
 - Fixed the Radio components to allow for boolean and numeric values.
 - Fixed the disabled flag to not allow add another options, and fixed button on disable.
 - Fixed an issue with a crash that was causing selectboxes to not render within a data grid.
 - Fixed issue where the errors would not show up on Radio elements.
 - Fixed the DateTime calendar to only open the calendar if it has not already been closed.

## 2.17.5
### Added
 - minDate and maxDate for DateTime fields.
 - Custom headers for the requests of a select dropdown.

### Fixed
 - The calendar to hide and show when the icon is clicked.
 - Issues where placeholders would not show up in the DateTime component.
 - Default dates for DateTime component.

## 2.17.4
### Fixed
 - Issue where calculated values were not getting triggered on form component.
 - Issue where the forms would not load within the form component.

## 2.17.3
### Added
 - Tooltip feature onto the fields within the rendered form.

### Fixed
 - Issue with the form component not loading subforms for view pages.
 - Issue where HTML components were not interpolating the text.
 - Use handler.type instead of undefined handler.event property

### Changed
 - The default sort of the Choices library to not sort by default.

## 2.17.2
### Fixed
 - Issues with translations and certain strings that contains special characters.
 - Issues with the Select drop down pulling the wrong url to send the request off to.

### Added
 - Mask input fields when set.

## 2.17.1
### Fixed
 - Don't try to access properties of null in getValue.

## 2.17.0
### Added
 - Set lang attribute on all input elements based on current language. This helps with number localization.
 - Added better placeholder support for select dropdowns.

## 2.16.1
### Fixed
 - Colon in field name.

## 2.16.0
### Added
 - Cookie fallback for storing tokens and user values.

### Fixed
 - Default values overriding values when new form is set.

## 2.15.2
### Added
 - Ability to respond to ajax requests in a plugin.

## 2.15.1
### Added
 - Ability to introduce custom file service classes.

### Fixed
 - The PDF download url logic to return the correct download url.

## 2.15.0
### Added
 - Better multi-language support.
 - Min and Max validation checks for number fields.

## 2.14.1
### Fixed
 - Some minor crashes with the PDF renderings.

## 2.14.0
### Added
 - PDF support

### Changed
 - Upgraded dependencies

## 2.13.6
### Added
 - Add error labels.
 - Exposed ```util``` for Calculated Value.
 - ```parseFloat``` extension on FormioUtils.
 - ```formatAsCurrency``` function on FormioUtils.
 - A way for the setValue to take an object of flags instead of function params.

### Fixed
 - An issue where an infinite loop would trigger for calculatedValue's.

## 2.13.4
### Added
 - Resource modal to add new resources inline within form.
 - Custom scripts to be executed on button click.

## 2.13.2
### Added
 - Allow plugins to modify request options before they are sent.

## 2.13.1
### Added
 - A way to determine if a user is able to submit a form before they do.
 - A delete api call when a file is deleted.
 - A way to upload base64 file uploads.

### Changed
 - Refactored the http requests to have less Promises and more streamlined.
 - Wait for the form to load before loading the submission.

### Fixed
 - Fixed some issues with multi-select field validation.

## 2.13.0
### Fixed
 - Issue where Selectboxes was not storing the correct data structure.
 - The disabled states on all components.
 - Issue where Formio.createForm was not establishing the formio object on src load.
 - Problem where conditionally hidden components were still validating when they shouldn't.
 - Issues with auto-population for conditionally hidden components.
 - Auto population for the Address component.

### Added
 - Component error highlights when an error occurs during invalidation.
 - Custom styles capability.

### Changed
 - All instances of jsonLogic to use the FormioUtils.jsonLogic so that it can be extended.

## 2.12.3
### Added
 - Ability to pass a query to getComponent.

## 2.12.2
### Changed
 - Allow the FormioUtils to be globally accessible.

## 2.12.1
### Changed
 - Upgrade Choices to 2.8.7
 - Upgrade Flatpickr to 3.0.6
 - Upgrade json-logic-js to 1.1.3

### Added
 - A new findComponents method for locating components based on search queries.

## 2.12.0
### Added
 - A register component method to register custom components.

### Changed
 - Remove templating from ce function.
 - Replace Handlebars templating with lodash.

### Fixed
 - An issue with the select boxes component that showed required astrix on all options.

## 2.11.8
### Fixed
 - Issue where choices.js changed internal api that we rely on.

## 2.11.7
### Added
 - Description support for fields.
 - WYSIWYG editor for the text area component to use Quill.js

## 2.11.6
### Fixed
 - Another instance where infinite JSON structures could occur with eachComponent.

## 2.11.5
### Fixed
 - Issue where the parent property could create infinite JSON structures.

## 2.11.4
### Changed
 - Do not introduce the parent property on eachComponent unless a root is provided.

## 2.11.3
### Added
 - The ability for eachComponents to reference its parent component.

## 2.11.2
### Fixed
 - An issue where if you set the url of the form, it should not submit to API.

## 2.11.1
### Fixed
 - Issue with including handlebars in other libraries with webpack.

## 2.11.0
### Added
 - Now using Handlebars as the template interpolator.

### Fixed
 - Issue where the eval code for calculatedValues and defaultValues was causing an error.
 - Removed deprecated getAppUrl within the Resource compoennt.

### Changed
 - Changed the this.src setter to use the this.url for reduced code duplication.

## 2.10.1
### Fixed
 - Issue where form would crash if choices was not present.

## 2.10.0

### Added
 - Custom class capabilities to all components.
 - defaultDate to the Date/Time component.
 - File component

## 2.9.10
### Changed
 - Upgraded jsonLogic library to 1.1.2.
 - Removed the unnecessary embed method in formio.form.js. Use formio.full.js to bring it back in.

### Fixed
 - Issue with the multi-page forms where the conditions would not apply properly.

### Added
 - Time Component

## 2.9.9
### Added
 - Support for conditional wizards.

## 2.9.8
### Added
 - A way to print out the text of a component with a value.

### Changed
 - Added a way to create a componenent but not build it.

## 2.9.7
### Fixed
 - An issue where Select components were not selecting the default values properly.

## 2.9.6
### Added
 - A formLoad event to fire when the form is done loading.

## 2.9.5
### Fixed
 - Issue where if you try to re-enable disabled fields, it wasn't working.
 - Added a getter for the visible state of fields.

## 2.9.4
### Changed
 - Upgraded all dependencies to latest versions.

## 2.9.3
### Fixed
 - Ensure the full.js is in the npm build.

## 2.9.2
### Fixed
 - Other reverse compatible issues.
 - The embed code to also work with Wizards.

## 2.9.1
### Fixed
 - The import process so that it is reverse compatible.

### Added
 - Formio.full CSS.

## 2.9.0
### Changed
 - Removed the formio-factory file in exchange of formio.full.min.js.
 - Attached createForm method to main Formio object.

## 2.8.8
### Added a formio factory to the dist folder.

## 2.8.5
### Fixed
 - Issue where the custom events were not firing properly on buttons.

### Added
 - Custom classes to the button component.

## 2.8.4
### Fixed
 - Issue where submission binding with columns in datagrids was not working.
 - Fixed issue where adding another item to datagrid would clear out rows.
 - Problem where datagrid rows would add going between wizard pages.

### Added
 - CSS classes to wizard navigation buttons.

## 2.8.3
### Fixed
 - Bad binding with radio buttons in datagrids.
 - Issue where custom classes would not get applied to checkboxes.
 - Default values applied to datagrids and containers.
 - Issue where the loader would continue to be present during an error on load.

### Added
 - Custom event triggers for custom event buttons.

## 2.8.2
### Fixed
 - Submit button handler.

## 2.8.1
### Fixed
 - Fixed the json form select dropdown.
 - Fixed issues with button events and form submissions.

## 2.8.0
### Added
 - Support for multi-page form workflows.

### Fixed
 - Data grid select lists
 - Checkbox inputs to not use class when no label is present.

## 2.7.3
### Changed
 - All disabled flags to be consistent.

### Fixed
 - Issue where submit button would not disable.

## 2.7.2
### Fixed
 - Some cases where errors would occur during rendering.

## 2.7.1
### Fixed
 - An issue where Radio buttons could cause javascript error.

## 2.7.0
### Added
 - JSONLogic to perform all validations, conditionals, and calculations.

### Fixed
 - Fixed many issues with validations, conditionals, and calculations.
 - Fixed the disabled flag to disable on start.
 - Fixed default values to work.

## 2.6.0
### Changed
  - Upgraded the fetch library to resolve some strange header response caching issues.

## 2.5.0
### Added
 - JavaScript SDK logic to easily get the temporary tokens using the new temp token api.
 - Adding conditional next pages to the Wizard functionality.

## 2.4.2

### Changed
 - Moved the logout token and cache clearing to before the call is made to the server.

### Fixed
 - Bizarre issue that seems to be a bug in browser "fetch" library where it would introduce a response
   JWT token when a request was made without one. It was verified that the server was not sending
   the token in the response, so it is concluded that for some reason fetch was introducing it (cache maybe?).
   Regardless, we fixed it so that it will detect when a token was introduced and throw it out.

## 2.4.1
### Changed
 - Renamed setAppUrl to setProjectUrl
 - Renamed getAppUrl to getProjectUrl

### Deprecated
 - setAppUrl is now deprecated
 - getAppUrl is now deprecated<|MERGE_RESOLUTION|>--- conflicted
+++ resolved
@@ -4,16 +4,11 @@
 The format is based on [Keep a Changelog](http://keepachangelog.com/)
 and this project adheres to [Semantic Versioning](http://semver.org/).
 
-<<<<<<< HEAD
-## [UNRELEASED]
-### Fixed
- - Datagrid data merging.
-=======
 ## 2.26.1
 ### Fixed
  - Problems where data keys are added even if component is not set with input.
  - Failing tests.
->>>>>>> b0176fc8
+ - Datagrid data merging.
 
 ## 2.26.0
 ### Added
