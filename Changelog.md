--- conflicted
+++ resolved
@@ -4,21 +4,15 @@
 The format is based on [Keep a Changelog](http://keepachangelog.com/)
 and this project adheres to [Semantic Versioning](http://semver.org/).
 
-<<<<<<< HEAD
 ## 2.27.1
 ### Fixed
  - Problem with default values on wizards.
  - Issue where row is not passed to calculated values.
-
-=======
-## [UNRELEASED]
->>>>>>> eefb0db7
+ - Select Resource component searching.
+
 ### Added
  - Ability to auto load the initial values for lazyLoad select with search enabled.
  - CSS class ('radio-selected') for selected option of Radio component
-
-### Fixed
- - Select Resource component searching.
 
 ## 2.27.0
 ### Fixed
