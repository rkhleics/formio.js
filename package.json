--- conflicted
+++ resolved
@@ -59,12 +59,8 @@
     "dialog-polyfill": "^0.4.9",
     "dragula": "^3.7.2",
     "eventemitter2": "^5.0.1",
-<<<<<<< HEAD
-    "flatpickr": "^4.2.3",
+    "flatpickr": "^4.2.4",
     "font-awesome": "^4.7.0",
-=======
-    "flatpickr": "^4.2.4",
->>>>>>> 442e91b0
     "i18next": "^10.3.0",
     "json-logic-js": "^1.2.2",
     "lodash": "^4.17.5",
