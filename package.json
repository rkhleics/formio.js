{
  "name": "formiojs",
<<<<<<< HEAD
  "version": "2.0.0-alpha.1",
=======
  "version": "1.5.2",
>>>>>>> 304d815d
  "description": "Common js library for client side interaction with <form.io>",
  "main": "src/formio.js",
  "scripts": {
    "test": "./node_modules/karma/bin/karma start --verbose --single-run",
    "test:watch": "./node_modules/karma/bin/karma start --no-single-run --auto-watch"
  },
  "repository": {
    "type": "git",
    "url": "git+https://github.com/formio/formio.js.git"
  },
  "author": "Randall Knutson <randall@form.io>",
  "license": "MIT",
  "bugs": {
    "url": "https://github.com/formio/formio.js/issues"
  },
  "homepage": "https://github.com/formio/formio.js#readme",
  "dependencies": {
    "eventemitter2": "^2.2.1",
    "flatpickr": "^2.3.4",
    "formio-utils": "^0.3.0",
    "i18next": "^6.0.3",
    "lodash": "^4.17.4",
    "moment": "^2.17.1",
    "native-promise-only": "^0.8.1",
    "shallow-copy": "0.0.1",
    "signature_pad": "^1.5.3",
    "vanilla-masker": "^1.0.9",
    "whatwg-fetch": "^0.11.1"
  },
  "devDependencies": {
    "babel-plugin-espower": "^2.3.2",
    "babel-preset-es2015": "^6.18.0",
    "babelify": "^7.3.0",
    "browserify": "^11.2.0",
    "chance": "^0.8.0",
    "del": "^2.0.2",
    "fetch-mock": "^4.0.1",
    "gulp": "^3.9.0",
    "gulp-clean-css": "^2.3.2",
    "gulp-concat": "^2.6.1",
    "gulp-filter": "^5.0.0",
    "gulp-jshint": "^1.11.2",
    "gulp-load-plugins": "^1.0.0-rc.1",
    "gulp-notify": "^2.2.0",
    "gulp-rename": "^1.2.2",
    "gulp-sass": "^3.0.0",
    "gulp-streamify": "^1.0.2",
    "gulp-strip-debug": "^1.0.2",
    "gulp-uglify": "^1.1.0",
    "gulp-watch": "^4.2.0",
    "gulp-wrapper": "^0.1.5",
    "karma": "^0.13.10",
    "karma-browserify": "^5.1.1",
    "karma-chrome-launcher": "^2.0.0",
    "karma-mocha": "^1.3.0",
    "karma-phantomjs-launcher": "^1.0.2",
    "mocha": "^3.2.0",
    "power-assert": "^1.4.2",
    "sinon": "^1.17.7",
    "vinyl-source-stream": "^1.1.0",
    "watchify": "^3.9.0"
  },
  "browserify": {
    "transform": [
      [
        "babelify",
        {
          "presets": [
            "es2015"
          ]
        }
      ]
    ]
  }
}<|MERGE_RESOLUTION|>--- conflicted
+++ resolved
@@ -1,10 +1,6 @@
 {
   "name": "formiojs",
-<<<<<<< HEAD
-  "version": "2.0.0-alpha.1",
-=======
-  "version": "1.5.2",
->>>>>>> 304d815d
+  "version": "2.0.0-alpha.2",
   "description": "Common js library for client side interaction with <form.io>",
   "main": "src/formio.js",
   "scripts": {
