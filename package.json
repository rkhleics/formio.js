--- conflicted
+++ resolved
@@ -17,9 +17,15 @@
     "type": "git",
     "url": "git+https://github.com/formio/formio.js.git"
   },
-<<<<<<< HEAD
-  "author": "Randall Knutson <randall@form.io>",
   "contributors": [
+    {
+      "name": "Travis Tidwell",
+      "email": "travis@form.io"
+    },
+    {
+      "name": "Randall Knutson",
+      "email": "randall@form.io"
+    },
     {
       "name": "Eric Alter",
       "email": "neolanders@hotmail.com"
@@ -28,11 +34,6 @@
       "name": "Guillaume SMAHA",
       "email": "guillaume.smaha@gmail.com"
     }
-=======
-  "contributors": [
-    "Randall Knutson <randall@form.io>",
-    "Travis Tidwell <travis@form.io>"
->>>>>>> 53b858b7
   ],
   "license": "MIT",
   "bugs": {
