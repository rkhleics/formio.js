import Formio from './formio';
import Promise from "native-promise-only";
import { FormioComponents } from './components/Components';
import _each from 'lodash/each';
import _clone from 'lodash/clone';
import _merge from 'lodash/merge';
import _debounce from 'lodash/debounce';
import _remove from 'lodash/remove';
import _isArray from 'lodash/isArray';
<<<<<<< HEAD
import _assign from 'lodash/assign';
=======
import _defaults from 'lodash/defaults';
>>>>>>> 08e3ca59
import _capitalize from 'lodash/capitalize';
import EventEmitter from 'eventemitter2';
import i18next from 'i18next';

i18next.initialized = false;

// Initialize the available forms.
Formio.forms = {};

let getOptions = function(options) {
  options = _defaults(options, {
    submitOnEnter: false
  });
  if (!options.events) {
    options.events = new EventEmitter({
      wildcard: false,
      maxListeners: 0
    });
  }
  return options;
};

/**
 * Renders a Form.io form within the webpage.
 *
 * @example
 * import FormioForm from 'formiojs/form';
 * let form = new FormioForm(document.getElementById('formio'));
 * form.src = 'https://examples.form.io/example';
 */
export class FormioForm extends FormioComponents {
  /**
   * Creates a new FormioForm instance.
   *
   * @param {Object} element - The DOM element you wish to render this form within.
   * @param {Object} options - The options to create a new form instance.
   * @param {boolean} options.readOnly - Set this form to readOnly
   * @param {boolean} options.noAlerts - Set to true to disable the alerts dialog.
   * @param {boolean} options.i18n - The translation file for this rendering. @see https://github.com/formio/formio.js/blob/master/i18n.js
   * @param {boolean} options.template - Provides a way to inject custom logic into the creation of every element rendered within the form.
   *
   * @example
   * import FormioForm from 'formiojs/form';
   * let form = new FormioForm(document.getElementById('formio'), {
   *   readOnly: true
   * });
   * form.src = 'https://examples.form.io/example';
   *
   */
  constructor(element, options) {
    super(null, getOptions(options));

    // Keep track of all available forms globally.
    Formio.forms[this.id] = this;

    /**
     * The i18n configuration for this component.
     */
    let i18n = require('./i18n');
    if (options && options.i18n && !options.i18nReady) {
      // Support legacy way of doing translations.
      if (options.i18n.resources) {
        i18n = options.i18n;
      }
      else {
        _each(options.i18n, (lang, code) => {
          if (!i18n.resources[code]) {
            i18n.resources[code] = {translation: lang};
          }
          else {
            _assign(i18n.resources[code].translation, lang);
          }
        });
      }

      options.i18n = i18n;
      options.i18nReady = true;
    }

    if (options && options.i18n) {
      this.options.i18n = options.i18n;
    }
    else {
      this.options.i18n = i18n;
    }

    if (options && options.language) {
      i18n.lng = options.language;
      this.language = options.language;
    }

    /**
     * The type of this element.
     * @type {string}
     */
    this.type = 'form';
    this._src = '';
    this._loading = false;
    this._submission = {};
    this._form = null;

    /**
     * Determines if this form should submit the API on submit.
     * @type {boolean}
     */
    this.nosubmit = false;

    /**
     * The Formio instance for this form.
     * @type {Formio}
     */
    this.formio = null;

    /**
     * The loader HTML element.
     * @type {HTMLElement}
     */
    this.loader = null;

    /**
     * The alert HTML element
     * @type {HTMLElement}
     */
    this.alert = null;

    /**
     * Promise that is triggered when the submission is done loading.
     * @type {Promise}
     */
    this.onSubmission = null;

    /**
     * Promise that is triggered when the form is done building.
     * @type {Promise}
     */
    this.onFormBuild = null;

    /**
     * Promise that executes when the form is ready and rendered.
     * @type {Promise}
     *
     * @example
     * let form = new FormioForm(document.getElementById('formio'));
     * form.ready.then(() => {
     *   console.log('The form is ready!');
     * });
     * form.src = 'https://examples.form.io/example';
     */
    this.formReady = new Promise((resolve, reject) => {
      /**
       * Called when the formReady state of this form has been resolved.
       *
       * @type {function}
       */
      this.formReadyResolve = resolve;

      /**
       * Called when this form could not load and is rejected.
       *
       * @type {function}
       */
      this.formReadyReject = reject;
    });

    /**
     * Promise that executes when the submission is ready and rendered.
     * @type {Promise}
     *
     * @example
     * let form = new FormioForm(document.getElementById('formio'));
     * form.ready.then(() => {
     *   console.log('The form is ready!');
     * });
     * form.src = 'https://examples.form.io/example';
     */
    this.submissionReady = new Promise((resolve, reject) => {
      /**
       * Called when the formReady state of this form has been resolved.
       *
       * @type {function}
       */
      this.submissionReadyResolve = resolve;

      /**
       * Called when this form could not load and is rejected.
       *
       * @type {function}
       */
      this.submissionReadyReject = reject;
    });

    /**
     * Promise to trigger when the element for this form is established.
     *
     * @type {Promise}
     */
    this.onElement = new Promise((resolve) => {
      /**
       * Called when the element has been resolved.
       *
       * @type {function}
       */
      this.elementResolve = resolve;
      this.setElement(element);
    });

    this.shortcuts = [];
  }


  /**
   * Sets the language for this form.
   *
   * @param lang
   * @return {Promise}
   */
  set language(lang) {
    return new Promise((resolve, reject) => {
      this.options.language = lang;
      i18next.changeLanguage(lang, (err) => {
        if (err) {
          return reject(err);
        }
        this.redraw();
        resolve();
      });
    });
  }

  /**
   * Add a language for translations
   *
   * @param code
   * @param lang
   * @param active
   * @return {*}
   */
  addLanguage(code, lang, active = false) {
    i18next.addResourceBundle(code, 'translation', lang, true, true);
    if (active) {
      this.language = code;
    }
  }

  /**
   * Perform the localization initialization.
   * @returns {*}
   */
  localize() {
    if (i18next.initialized) {
      return Promise.resolve(i18next);
    }
    i18next.initialized = true;
    return new Promise((resolve, reject) => {
      i18next.init(this.options.i18n, (err) => {
        this.options.language = i18next.language;
        if (err) {
          return reject(err);
        }
        resolve(i18next);
      });
    });
  }

  /**
   * Sets the the outside wrapper element of the Form.
   *
   * @param {HTMLElement} element - The element to set as the outside wrapper element for this form.
   */
  setElement(element) {
    if (!element) {
      return;
    }

    if (this.element) {
      this.element.removeEventListener('keydown', this.executeShortcuts.bind(this));
    }
    element.addEventListener('keydown', this.executeShortcuts.bind(this));

    this.element = element;
    var classNames = this.element.getAttribute('class');
    classNames += ' formio-form';
    this.addClass(this.element, classNames);
    this.loading = true;
    this.ready.then(
      () => (this.loading = false),
      () => (this.loading = false)
    ).catch(
      () => (this.loading = false)
    );
    this.elementResolve(element);
  }

  keyboardCatchableElement(element) {
    if (element.nodeName === 'TEXTAREA') {
      return false;
    }

    if (element.nodeName === 'INPUT') {
      return [
        'text',
        'email',
        'password'
      ].indexOf(element.type) === -1;
    }

    return true;
  }

  executeShortcuts(event) {
    const { target } = event;
    if (!this.keyboardCatchableElement(target)) {
      return;
    }

    const ctrl = event.ctrlKey || event.metaKey;
    const keyCode = event.keyCode;
    let char = '';

    if (65 <= keyCode && keyCode <= 90) {
      char = String.fromCharCode(keyCode);
    } else if (keyCode === 13) {
      char = 'Enter';
    } else if (keyCode === 27) {
      char = 'Esc';
    }

    _each(this.shortcuts, (shortcut) => {
      if (shortcut.ctrl && !ctrl) {
        return;
      }

      if (shortcut.shortcut === char) {
        shortcut.element.click();
        event.preventDefault();
      }
    });
  }

  addShortcut(element, shortcut) {
    if (!shortcut || !/^([A-Z]|Enter|Esc)$/i.test(shortcut)) {
      return;
    }

    shortcut = _capitalize(shortcut);

    if (shortcut === 'Enter' || shortcut === 'Esc') {
      // Restrict Enter and Esc only for buttons
      if (element.tagName !== 'BUTTON') {
        return;
      }

      this.shortcuts.push({
        shortcut,
        element
      });
    } else {
      this.shortcuts.push({
        ctrl: true,
        shortcut,
        element
      });
    }
  }

  removeShortcut(element, shortcut) {
    if (!shortcut || !/^([A-Z]|Enter|Esc)$/i.test(shortcut)) {
      return;
    }

    _remove(this.shortcuts, {
      shortcut,
      element
    });
  }

  /**
   * Get the embed source of the form.
   *
   * @returns {string}
   */
  get src() {
    return this._src;
  }

  /**
   * Loads the submission if applicable.
   */
  loadSubmission() {
    if (this.formio.submissionId) {
      this.onSubmission = this.formio.loadSubmission().then(
        (submission) => this.setSubmission(submission),
        (err) => this.submissionReadyReject(err)
      ).catch(
        (err) => this.submissionReadyReject(err)
      );
    }
  }

  /**
   * Set the src of the form renderer.
   *
   * @param value
   * @param options
   */
  setSrc(value, options) {
    this.setUrl(value, options);
    this.nosubmit = false;
    this.formio.loadForm().then(
      (form) => {
        var setForm = this.setForm(form);
        this.loadSubmission();
        return setForm;
      }).catch((err) => {
        console.warn(err);
        this.formReadyReject(err);
      });
  }

  /**
   * Set the Form source, which is typically the Form.io embed URL.
   *
   * @param {string} value - The value of the form embed url.
   *
   * @example
   * let form = new FormioForm(document.getElementById('formio'));
   * form.formReady.then(() => {
   *   console.log('The form is formReady!');
   * });
   * form.src = 'https://examples.form.io/example';
   */
  set src(value) {
    this.setSrc(value);
  }

  /**
   * Get the embed source of the form.
   *
   * @returns {string}
   */
  get url() {
    return this._src;
  }

  /**
   * Sets the url of the form renderer.
   *
   * @param value
   * @param options
   */
  setUrl(value, options) {
    if (!value || typeof value !== 'string') {
      return;
    }
    this._src = value;
    this.nosubmit = true;
    this.formio = this.options.formio = new Formio(value, options);

    if (this.type === 'form') {
      // Set the options source so this can be passed to other components.
      this.options.src = value;
    }
  }

  /**
   * Set the form source but don't initialize the form and submission from the url.
   *
   * @param {string} value - The value of the form embed url.
   */
  set url(value) {
    this.setUrl(value);
  }

  /**
   * Called when both the form and submission have been loaded.
   *
   * @returns {Promise} - The promise to trigger when both form and submission have loaded.
   */
  get ready() {
    return this.formReady.then(() => this.submissionReady);
  }

  /**
   * Returns if this form is loading.
   *
   * @returns {boolean} - TRUE means the form is loading, FALSE otherwise.
   */
  get loading() {
    return this._loading;
  }

  /**
   * Set the loading state for this form, and also show the loader spinner.
   *
   * @param {boolean} loading - If this form should be "loading" or not.
   */
  set loading(loading) {
    if (this._loading !== loading) {
      this._loading = loading;
      if (!this.loader && loading) {
        this.loader = this.ce('div', {
          class: 'loader-wrapper'
        });
        let spinner = this.ce('div', {
          class: 'loader text-center'
        });
        this.loader.appendChild(spinner);
      }
      if (this.loader) {
        try {
          if (loading) {
            this.prepend(this.loader);
          }
          else {
            this.removeChild(this.loader);
          }
        }
        catch (err) {}
      }
    }
  }

  /**
   * Sets the JSON schema for the form to be rendered.
   *
   * @example
   * let form = new FormioForm(document.getElementById('formio'));
   * form.setForm({
   *   components: [
   *     {
   *       type: 'textfield',
   *       key: 'firstName',
   *       label: 'First Name',
   *       placeholder: 'Enter your first name.',
   *       input: true
   *     },
   *     {
   *       type: 'textfield',
   *       key: 'lastName',
   *       label: 'Last Name',
   *       placeholder: 'Enter your last name',
   *       input: true
   *     },
   *     {
   *       type: 'button',
   *       action: 'submit',
   *       label: 'Submit',
   *       theme: 'primary'
   *     }
   *   ]
   * });
   *
   * @param {Object} form - The JSON schema of the form @see https://examples.form.io/example for an example JSON schema.
   * @returns {*}
   */
  setForm(form) {
    if (form.display === 'wizard') {
      console.warn('You need to instantiate the FormioWizard class to use this form as a wizard.');
    }

    if (this.onFormBuild) {
      return this.onFormBuild.then(
        () => this.createForm(form),
        (err) => this.formReadyReject(err)
      ).catch(
        (err) => this.formReadyReject(err)
      );
    }

    // Set the form object.
    this._form = form;
    this.emit('formLoad', form);

    // Create the form.
    return this.createForm(form);
  }

  /**
   * Gets the form object.
   *
   * @returns {Object} - The form JSON schema.
   */
  get form() {
    return this._form;
  }

  /**
   * Sets the form value.
   *
   * @alias setForm
   * @param {Object} form - The form schema object.
   */
  set form(form) {
    this.setForm(form);
  }

  /**
   * Returns the submission object that was set within this form.
   *
   * @returns {Object}
   */
  get submission() {
    return this.getValue();
  }

  /**
   * Sets the submission of a form.
   *
   * @example
   * let form = new FormioForm(document.getElementById('formio'));
   * form.src = 'https://examples.form.io/example';
   * form.submission = {data: {
   *   firstName: 'Joe',
   *   lastName: 'Smith',
   *   email: 'joe@example.com'
   * }};
   *
   * @param {Object} submission - The Form.io submission object.
   */
  set submission(submission) {
    this.setSubmission(submission);
  }

  /**
   * Sets a submission and returns the promise when it is ready.
   * @param submission
   * @return {Promise.<TResult>}
   */
  setSubmission(submission) {
    return this.onSubmission = this.formReady.then(
      () => {
        // If nothing changed, still trigger an update.
        if (!this.setValue(submission)) {
          this.triggerChange({
            noValidate: true
          });
        }
        this.submissionReadyResolve();
      },
      (err) => this.submissionReadyReject(err)
    ).catch(
      (err) => this.submissionReadyReject(err)
    );
  }

  setValue(submission, flags) {
    submission = submission || {data: {}};
    _merge(this._submission, submission);
    return super.setValue(this._submission.data, flags);
  }

  getValue() {
    if (!this._submission.data) {
      this._submission.data = {};
    }
    let submission = _clone(this._submission);
    submission.data = this.data;
    _merge(this._submission.data, submission.data);
    return submission;
  }

  /**
   * Create a new form.
   *
   * @param {Object} form - The form object that is created.
   * @returns {Promise.<TResult>}
   */
  createForm(form) {
    /**
     * {@link BaseComponent.component}
     */
    if (this.component) {
      this.component.components = form.components;
    }
    else {
      this.component = form;
    }
    return this.onFormBuild = this.render().then(() => {
      this.formReadyResolve();
      this.onFormBuild = null;
      this.setSubmission(this._submission);
    }).catch((err) => {
      console.warn(err);
      this.formReadyReject(err);
    });
  }

  /**
   * Render the form within the HTML element.
   * @returns {Promise.<TResult>}
   */
  render() {
    return this.onElement.then(() => {
      this.clear();
      return this.localize().then(() => {
        this.build();
        this.onResize();
        this.on('resetForm', () => this.reset(), true);
        this.on('refreshData', () => this.updateValue());
        this.emit('render');
      });
    });
  }

  /**
   * Sets a new alert to display in the error dialog of the form.
   *
   * @param {string} type - The type of alert to display. "danger", "success", "warning", etc.
   * @param {string} message - The message to show in the alert.
   */
  setAlert(type, message) {
    if (this.options.noAlerts) {
      if (!message) {
        this.emit('error', false);
      }
      return;
    }
    if (this.alert) {
      try {
        this.removeChild(this.alert);
        this.alert = null;
      }
      catch(err) {}
    }
    if (message) {
      this.alert = this.ce('div', {
        class: 'alert alert-' + type,
        role: 'alert'
      });
      this.alert.innerHTML = message;
    }
    if (!this.alert) {
      return;
    }
    this.prepend(this.alert);
  }

  /**
   * Build the form.
   */
  build() {
    this.on('submitButton', () => this.submit(), true);
    this.addComponents();
    this.checkConditions(this.getValue());
  }

  /**
   * Show the errors of this form within the alert dialog.
   *
   * @param {Object} error - An optional additional error to display along with the component errors.
   * @returns {*}
   */
  showErrors(error) {
    this.loading = false;
    let errors = this.errors;
    if (error) {
      if (_isArray(error)) {
        errors = errors.concat(error);
      }
      else {
        errors.push(error);
      }
    }
    if (!errors.length) {
      this.setAlert(false);
      return;
    }
    let message = '<p>' + this.t('error') + '</p><ul>';
    _each(errors, (err) => {
      if (err) {
        let errorMessage = err.message || err;
        message += '<li><strong>' + errorMessage + '</strong></li>';
      }
    });
    message += '</ul>';
    this.setAlert('danger', message);
    this.emit('error', errors);
    return errors;
  }

  /**
   * Called when the submission has completed, or if the submission needs to be sent to an external library.
   *
   * @param {Object} submission - The submission object.
   * @param {boolean} saved - Whether or not this submission was saved to the server.
   * @returns {object} - The submission object.
   */
  onSubmit(submission, saved) {
    this.loading = false;
    this.setPristine(true);
    this.setValue(submission, {
      noValidate: true,
      noCheck: true
    });
    this.setAlert('success', '<p>' + this.t('complete') + '</p>');
    this.emit('submit', submission);
    if (saved) {
      this.emit('submitDone', submission);
    }
    return submission;
  }

  /**
   * Called when an error occurs during the submission.
   *
   * @param {Object} error - The error that occured.
   */
  onSubmissionError(error) {
    if (!error) {
      return;
    }

    // Normalize the error.
    if (typeof error === 'string') {
      error = {message: error};
    }

    return this.showErrors(error);
  }

  /**
   * Trigger the change event for this form.
   *
   * @param changed
   * @param flags
   */
  onChange(flags, changed) {
    super.onChange(flags, true);
    _merge(this._submission, this.submission);
    let value = _clone(this._submission);
    value.changed = changed;
    value.isValid = this.checkData(value.data, flags);
    this.emit('change', value);
  }

  /**
   * Resets the submission of a form and restores defaults.
   *
   * @example
   * let form = new FormioForm(document.getElementById('formio'));
   * form.src = 'https://examples.form.io/example';
   * form.submission = {data: {
   *   firstName: 'Joe',
   *   lastName: 'Smith',
   *   email: 'joe@example.com'
   * }};
   *
   * // In two seconds, reset the data in the form.
   * setTimeout(() => form.reset(), 2000);
   */
  reset() {
    // Reset the submission data.
    this._submission.data = this.data = this.value = {};
    this.setSubmission({data: {}});
  }

  /**
   * Cancels the submission.
   *
   * @alias reset
   */
  cancel() {
    this.reset();
  }

  executeSubmit() {
    return new Promise((resolve, reject) => {
      let submission = this.submission || {};
      this.hook('beforeSubmit', submission, (err) => {
        if (err) {
          this.showErrors(err);
          return reject(err.message || err);
        }

        if (
          submission &&
          submission.data &&
          this.checkValidity(submission.data, true)
        ) {
          this.loading = true;
          if (this.nosubmit || !this.formio) {
            return resolve(this.onSubmit(submission, false));
          }
          return this.formio.saveSubmission(submission)
            .then(
              (result) => resolve(this.onSubmit(result, true))
            )
            .catch(
              (err) => {
                this.onSubmissionError(err);
                reject(err);
              }
            );
        }
        else {
          this.showErrors();
          return reject('Invalid Submission');
        }
      });
    });
  }

  /**
   * Submits the form.
   *
   * @example
   * let form = new FormioForm(document.getElementById('formio'));
   * form.src = 'https://examples.form.io/example';
   * form.submission = {data: {
   *   firstName: 'Joe',
   *   lastName: 'Smith',
   *   email: 'joe@example.com'
   * }};
   * form.submit().then((submission) => {
   *   console.log(submission);
   * });
   *
   * @param {boolean} before - If this submission occured from the before handlers.
   *
   * @returns {Promise} - A promise when the form is done submitting.
   */
  submit(before) {
    if (!before) {
      return this.beforeSubmit().then(() => this.executeSubmit());
    }
    else {
      return this.executeSubmit();
    }
  }
}

// Used to trigger a resize.
Formio.onResize = (scale) => _each(Formio.forms, (instance) => instance.onResize(scale));
Formio.triggerResize = _debounce(Formio.onResize, 200);
if ('addEventListener' in window) {
  window.addEventListener('resize', () => Formio.triggerResize(), false);
} else if ('attachEvent' in window) {
  window.attachEvent('onresize', () => Formio.triggerResize());
}


FormioForm.setBaseUrl = Formio.setBaseUrl;
FormioForm.setApiUrl = Formio.setApiUrl;
FormioForm.setAppUrl = Formio.setAppUrl;
module.exports = global.FormioForm = FormioForm;<|MERGE_RESOLUTION|>--- conflicted
+++ resolved
@@ -7,11 +7,8 @@
 import _debounce from 'lodash/debounce';
 import _remove from 'lodash/remove';
 import _isArray from 'lodash/isArray';
-<<<<<<< HEAD
 import _assign from 'lodash/assign';
-=======
 import _defaults from 'lodash/defaults';
->>>>>>> 08e3ca59
 import _capitalize from 'lodash/capitalize';
 import EventEmitter from 'eventemitter2';
 import i18next from 'i18next';
