import _ from 'lodash';
import EventEmitter from 'eventemitter2';
import i18next from 'i18next';

import Formio from './formio';
import Promise from 'native-promise-only';
import {FormioComponents} from './components/Components';

i18next.initialized = false;

// Initialize the available forms.
Formio.forms = {};

const getOptions = function(options) {
  options = _.defaults(options, {
    submitOnEnter: false,
    i18next: i18next
  });
  if (!options.events) {
    options.events = new EventEmitter({
      wildcard: false,
      maxListeners: 0
    });
  }
  return options;
};

/**
 * Renders a Form.io form within the webpage.
 *
 * @example
 * import FormioForm from 'formiojs/form';
 * let form = new FormioForm(document.getElementById('formio'));
 * form.src = 'https://examples.form.io/example';
 */
export default class FormioForm extends FormioComponents {
  /**
   * Creates a new FormioForm instance.
   *
   * @param {Object} element - The DOM element you wish to render this form within.
   * @param {Object} options - The options to create a new form instance.
   * @param {boolean} options.readOnly - Set this form to readOnly
   * @param {boolean} options.noAlerts - Set to true to disable the alerts dialog.
   * @param {boolean} options.i18n - The translation file for this rendering. @see https://github.com/formio/formio.js/blob/master/i18n.js
   * @param {boolean} options.template - Provides a way to inject custom logic into the creation of every element rendered within the form.
   *
   * @example
   * import FormioForm from 'formiojs/form';
   * let form = new FormioForm(document.getElementById('formio'), {
   *   readOnly: true
   * });
   * form.src = 'https://examples.form.io/example';
   *
   */
  constructor(element, options) {
    super(null, getOptions(options));

    // Keep track of all available forms globally.
    Formio.forms[this.id] = this;

    /**
     * The i18n configuration for this component.
     */
    let i18n = require('./i18n');
    if (options && options.i18n && !options.i18nReady) {
      // Support legacy way of doing translations.
      if (options.i18n.resources) {
        i18n = options.i18n;
      }
      else {
        _.each(options.i18n, (lang, code) => {
          if (!i18n.resources[code]) {
            i18n.resources[code] = {translation: lang};
          }
          else {
            _.assign(i18n.resources[code].translation, lang);
          }
        });
      }

      options.i18n = i18n;
      options.i18nReady = true;
    }

    if (options && options.i18n) {
      this.options.i18n = options.i18n;
    }
    else {
      this.options.i18n = i18n;
    }

    /**
     * The type of this element.
     * @type {string}
     */
    this.type = 'form';
    this._src = '';
    this._loading = false;
    this._submission = {};
    this._form = null;

    /**
     * Determines if this form should submit the API on submit.
     * @type {boolean}
     */
    this.nosubmit = false;

    /**
     * The Formio instance for this form.
     * @type {Formio}
     */
    this.formio = null;

    /**
     * The loader HTML element.
     * @type {HTMLElement}
     */
    this.loader = null;

    /**
     * The alert HTML element
     * @type {HTMLElement}
     */
    this.alert = null;

    /**
     * Promise that is triggered when the submission is done loading.
     * @type {Promise}
     */
    this.onSubmission = null;

    /**
     * Promise that is triggered when the form is done building.
     * @type {Promise}
     */
    this.onFormBuild = null;

    /**
     * Promise that executes when the form is ready and rendered.
     * @type {Promise}
     *
     * @example
     * let form = new FormioForm(document.getElementById('formio'));
     * form.ready.then(() => {
     *   console.log('The form is ready!');
     * });
     * form.src = 'https://examples.form.io/example';
     */
    this.formReady = new Promise((resolve, reject) => {
      /**
       * Called when the formReady state of this form has been resolved.
       *
       * @type {function}
       */
      this.formReadyResolve = resolve;

      /**
       * Called when this form could not load and is rejected.
       *
       * @type {function}
       */
      this.formReadyReject = reject;
    });

    /**
     * Promise that executes when the submission is ready and rendered.
     * @type {Promise}
     *
     * @example
     * let form = new FormioForm(document.getElementById('formio'));
     * form.ready.then(() => {
     *   console.log('The form is ready!');
     * });
     * form.src = 'https://examples.form.io/example';
     */
    this.submissionReady = new Promise((resolve, reject) => {
      /**
       * Called when the formReady state of this form has been resolved.
       *
       * @type {function}
       */
      this.submissionReadyResolve = resolve;

      /**
       * Called when this form could not load and is rejected.
       *
       * @type {function}
       */
      this.submissionReadyReject = reject;
    });

    /**
     * Promise to trigger when the element for this form is established.
     *
     * @type {Promise}
     */
    this.onElement = new Promise((resolve) => {
      /**
       * Called when the element has been resolved.
       *
       * @type {function}
       */
      this.elementResolve = resolve;
      this.setElement(element);
    });

    this.shortcuts = [];

    // Set language after everything is established.
    if (options && options.language) {
      i18n.lng = options.language;
      this.language = options.language;
    }
  }

  /**
   * Sets the language for this form.
   *
   * @param lang
   * @return {Promise}
   */
  set language(lang) {
    return new Promise((resolve, reject) => {
      this.options.language = lang;
      i18next.changeLanguage(lang, (err) => {
        if (err) {
          return reject(err);
        }
        this.redraw();
        resolve();
      });
    });
  }

  /**
   * Add a language for translations
   *
   * @param code
   * @param lang
   * @param active
   * @return {*}
   */
  addLanguage(code, lang, active = false) {
    i18next.addResourceBundle(code, 'translation', lang, true, true);
    if (active) {
      this.language = code;
    }
  }

  /**
   * Perform the localization initialization.
   * @returns {*}
   */
  localize() {
    if (i18next.initialized) {
      return Promise.resolve(i18next);
    }
    i18next.initialized = true;
    return new Promise((resolve, reject) => {
      i18next.init(this.options.i18n, (err) => {
        this.options.language = i18next.language;
        if (err) {
          return reject(err);
        }
        resolve(i18next);
      });
    });
  }

  /**
   * Sets the the outside wrapper element of the Form.
   *
   * @param {HTMLElement} element - The element to set as the outside wrapper element for this form.
   */
  setElement(element) {
    if (!element) {
      return;
    }

    if (this.element) {
      this.element.removeEventListener('keydown', this.executeShortcuts.bind(this));
    }
    element.addEventListener('keydown', this.executeShortcuts.bind(this));

    this.element = element;
    let classNames = this.element.getAttribute('class');
    classNames += ' formio-form';
    this.addClass(this.element, classNames);
    this.loading = true;
    this.ready.then(
      () => (this.loading = false),
      () => (this.loading = false)
    ).catch(
      () => (this.loading = false)
    );
    this.elementResolve(element);
  }

  keyboardCatchableElement(element) {
    if (element.nodeName === 'TEXTAREA') {
      return false;
    }

    if (element.nodeName === 'INPUT') {
      return [
        'text',
        'email',
        'password'
      ].indexOf(element.type) === -1;
    }

    return true;
  }

  executeShortcuts(event) {
    const {target} = event;
    if (!this.keyboardCatchableElement(target)) {
      return;
    }

    const ctrl = event.ctrlKey || event.metaKey;
    const keyCode = event.keyCode;
    let char = '';

    if (65 <= keyCode && keyCode <= 90) {
      char = String.fromCharCode(keyCode);
    }
    else if (keyCode === 13) {
      char = 'Enter';
    }
    else if (keyCode === 27) {
      char = 'Esc';
    }

    _.each(this.shortcuts, (shortcut) => {
      if (shortcut.ctrl && !ctrl) {
        return;
      }

      if (shortcut.shortcut === char) {
        shortcut.element.click();
        event.preventDefault();
      }
    });
  }

  addShortcut(element, shortcut) {
    if (!shortcut || !/^([A-Z]|Enter|Esc)$/i.test(shortcut)) {
      return;
    }

    shortcut = _.capitalize(shortcut);

    if (shortcut === 'Enter' || shortcut === 'Esc') {
      // Restrict Enter and Esc only for buttons
      if (element.tagName !== 'BUTTON') {
        return;
      }

      this.shortcuts.push({
        shortcut,
        element
      });
    }
    else {
      this.shortcuts.push({
        ctrl: true,
        shortcut,
        element
      });
    }
  }

  removeShortcut(element, shortcut) {
    if (!shortcut || !/^([A-Z]|Enter|Esc)$/i.test(shortcut)) {
      return;
    }

    _.remove(this.shortcuts, {
      shortcut,
      element
    });
  }

  /**
   * Get the embed source of the form.
   *
   * @returns {string}
   */
  get src() {
    return this._src;
  }

  /**
   * Loads the submission if applicable.
   */
  loadSubmission() {
    if (this.formio.submissionId) {
      this.onSubmission = this.formio.loadSubmission().then(
        (submission) => this.setSubmission(submission),
        (err) => this.submissionReadyReject(err)
      ).catch(
        (err) => this.submissionReadyReject(err)
      );
    }
    else {
      this.submissionReadyResolve();
    }
  }

  /**
   * Set the src of the form renderer.
   *
   * @param value
   * @param options
   */
  setSrc(value, options) {
    if (this.setUrl(value, options)) {
      this.nosubmit = false;
      this.formio.loadForm({params: {live: 1}}).then(
        (form) => {
          const setForm = this.setForm(form);
          this.loadSubmission();
          return setForm;
        }).catch((err) => {
        console.warn(err);
        this.formReadyReject(err);
      });
    }
  }

  /**
   * Set the Form source, which is typically the Form.io embed URL.
   *
   * @param {string} value - The value of the form embed url.
   *
   * @example
   * let form = new FormioForm(document.getElementById('formio'));
   * form.formReady.then(() => {
   *   console.log('The form is formReady!');
   * });
   * form.src = 'https://examples.form.io/example';
   */
  set src(value) {
    this.setSrc(value);
  }

  /**
   * Get the embed source of the form.
   *
   * @returns {string}
   */
  get url() {
    return this._src;
  }

  /**
   * Sets the url of the form renderer.
   *
   * @param value
   * @param options
   */
  setUrl(value, options) {
    if (
      !value ||
      (typeof value !== 'string') ||
      (value === this._src)
    ) {
      return false;
    }
    this._src = value;
    this.nosubmit = true;
    this.formio = this.options.formio = new Formio(value, options);

    if (this.type === 'form') {
      // Set the options source so this can be passed to other components.
      this.options.src = value;
    }
    return true;
  }

  /**
   * Set the form source but don't initialize the form and submission from the url.
   *
   * @param {string} value - The value of the form embed url.
   */
  set url(value) {
    this.setUrl(value);
  }

  /**
   * Called when both the form and submission have been loaded.
   *
   * @returns {Promise} - The promise to trigger when both form and submission have loaded.
   */
  get ready() {
    return this.formReady.then(() => this.submissionReady);
  }

  /**
   * Returns if this form is loading.
   *
   * @returns {boolean} - TRUE means the form is loading, FALSE otherwise.
   */
  get loading() {
    return this._loading;
  }

  /**
   * Set the loading state for this form, and also show the loader spinner.
   *
   * @param {boolean} loading - If this form should be "loading" or not.
   */
  set loading(loading) {
    if (this._loading !== loading) {
      this._loading = loading;
      if (!this.loader && loading) {
        this.loader = this.ce('div', {
          class: 'loader-wrapper'
        });
        const spinner = this.ce('div', {
          class: 'loader text-center'
        });
        this.loader.appendChild(spinner);
      }
      if (this.loader) {
        try {
          if (loading) {
            this.prepend(this.loader);
          }
          else {
            this.removeChild(this.loader);
          }
        }
        catch (err) {
          // ingore
        }
      }
    }
  }

  /**
   * Sets the JSON schema for the form to be rendered.
   *
   * @example
   * let form = new FormioForm(document.getElementById('formio'));
   * form.setForm({
   *   components: [
   *     {
   *       type: 'textfield',
   *       key: 'firstName',
   *       label: 'First Name',
   *       placeholder: 'Enter your first name.',
   *       input: true
   *     },
   *     {
   *       type: 'textfield',
   *       key: 'lastName',
   *       label: 'Last Name',
   *       placeholder: 'Enter your last name',
   *       input: true
   *     },
   *     {
   *       type: 'button',
   *       action: 'submit',
   *       label: 'Submit',
   *       theme: 'primary'
   *     }
   *   ]
   * });
   *
   * @param {Object} form - The JSON schema of the form @see https://examples.form.io/example for an example JSON schema.
   * @returns {*}
   */
  setForm(form) {
    if (form.display === 'wizard') {
      console.warn('You need to instantiate the FormioWizard class to use this form as a wizard.');
    }

    if (this.onFormBuild) {
      return this.onFormBuild.then(
        () => this.createForm(form),
        (err) => this.formReadyReject(err)
      ).catch(
        (err) => this.formReadyReject(err)
      );
    }

    // Set the form object.
    this._form = form;
    this.emit('formLoad', form);

    // Create the form.
    return this.createForm(form);
  }

  /**
   * Gets the form object.
   *
   * @returns {Object} - The form JSON schema.
   */
  get form() {
    return this._form;
  }

  /**
   * Sets the form value.
   *
   * @alias setForm
   * @param {Object} form - The form schema object.
   */
  set form(form) {
    this.setForm(form);
  }

  /**
   * Returns the submission object that was set within this form.
   *
   * @returns {Object}
   */
  get submission() {
    return this.getValue();
  }

  /**
   * Sets the submission of a form.
   *
   * @example
   * let form = new FormioForm(document.getElementById('formio'));
   * form.src = 'https://examples.form.io/example';
   * form.submission = {data: {
   *   firstName: 'Joe',
   *   lastName: 'Smith',
   *   email: 'joe@example.com'
   * }};
   *
   * @param {Object} submission - The Form.io submission object.
   */
  set submission(submission) {
    this.setSubmission(submission);
  }

  /**
   * Sets a submission and returns the promise when it is ready.
   * @param submission
   * @return {Promise.<TResult>}
   */
  setSubmission(submission) {
    return this.onSubmission = this.formReady.then(
      () => {
        // If nothing changed, still trigger an update.
        if (!this.setValue(submission)) {
          this.triggerChange({
            noValidate: true
          });
        }
        this.submissionReadyResolve();
      },
      (err) => this.submissionReadyReject(err)
    ).catch(
      (err) => this.submissionReadyReject(err)
    );
  }

  get schema() {
    return this._form;
  }

  mergeData(_this, _that) {
    _.mergeWith(_this, _that, (thisValue, thatValue) => {
      if (Array.isArray(thisValue) && Array.isArray(thatValue) && thisValue.length !== thatValue.length) {
        return thatValue;
      }
    });
  }

  setValue(submission, flags, data) {
    data = data || this.data;
    if (!submission) {
      return super.setValue(data, flags);
    }
    submission = submission || {data: {}};
    this.mergeData(data, submission.data);
    this._submission = submission;
    this._submission.data = data;
    return super.setValue(data, flags);
  }

  getValue() {
    if (!this._submission.data) {
      this._submission.data = {};
    }
    if (this.viewOnly) {
      return this._submission;
    }
    const submission = _.clone(this._submission);
    submission.data = this.data;
    return submission;
  }

  /**
   * Create a new form.
   *
   * @param {Object} form - The form object that is created.
   * @returns {Promise.<TResult>}
   */
  createForm(form) {
    /**
     * {@link BaseComponent.component}
     */
    if (this.component) {
      this.component.components = form.components;
    }
    else {
      this.component = form;
    }
    return this.onFormBuild = this.render().then(() => {
      this.formReadyResolve();
      this.onFormBuild = null;
      this.setValue(this.submission);
    }).catch((err) => {
      console.warn(err);
      this.formReadyReject(err);
    });
  }

  /**
   * Render the form within the HTML element.
   * @returns {Promise.<TResult>}
   */
  render() {
    return this.onElement.then(() => {
      this.clear();
      return this.localize().then(() => {
        this.build();
        this.isBuilt = true;
        this.onResize();
        this.on('resetForm', () => this.reset(), true);
        this.on('refreshData', () => this.updateValue());
        setTimeout(() => this.emit('render'), 1);
      });
    });
  }

  /**
   * Sets a new alert to display in the error dialog of the form.
   *
   * @param {string} type - The type of alert to display. "danger", "success", "warning", etc.
   * @param {string} message - The message to show in the alert.
   */
  setAlert(type, message) {
    if (this.options.noAlerts) {
      if (!message) {
        this.emit('error', false);
      }
      return;
    }
    if (this.alert) {
      try {
        this.removeChild(this.alert);
        this.alert = null;
      }
      catch (err) {
        // ingore
      }
    }
    if (message) {
      this.alert = this.ce('div', {
        class: `alert alert-${type}`,
        role: 'alert'
      });
      this.alert.innerHTML = message;
    }
    if (!this.alert) {
      return;
    }
    this.prepend(this.alert);
  }

  /**
   * Build the form.
   */
  build() {
    this.on('submitButton', () => this.submit(), true);
    this.addComponents();
<<<<<<< HEAD
    let submission = this.getValue();
=======
    const submission = this.getValue();
    this.checkConditions(submission);
    this.checkData(submission.data, {
      noValidate: true
    });
>>>>>>> c185fb80
    this.on('requestUrl', (args) => (this.submitUrl(args.url,args.headers)), true);
  }

  /**
   * Show the errors of this form within the alert dialog.
   *
   * @param {Object} error - An optional additional error to display along with the component errors.
   * @returns {*}
   */
  showErrors(error) {
    this.loading = false;
    let errors = this.errors;
    if (error) {
      if (Array.isArray(error)) {
        errors = errors.concat(error);
      }
      else {
        errors.push(error);
      }
    }
    if (!errors.length) {
      this.setAlert(false);
      return;
    }
    let message = `<p>${this.t('error')}</p><ul>`;
    _.each(errors, (err) => {
      if (err) {
        const errorMessage = err.message || err;
        message += `<li><strong>${errorMessage}</strong></li>`;
      }
    });
    message += '</ul>';
    this.setAlert('danger', message);
    this.emit('error', errors);
    return errors;
  }

  /**
   * Called when the submission has completed, or if the submission needs to be sent to an external library.
   *
   * @param {Object} submission - The submission object.
   * @param {boolean} saved - Whether or not this submission was saved to the server.
   * @returns {object} - The submission object.
   */
  onSubmit(submission, saved) {
    this.loading = false;
    this.setPristine(true);
    this.setValue(submission, {
      noValidate: true,
      noCheck: true
    });
    this.setAlert('success', `<p>${this.t('complete')}</p>`);
    this.emit('submit', submission);
    if (saved) {
      this.emit('submitDone', submission);
    }
    return submission;
  }

  /**
   * Called when an error occurs during the submission.
   *
   * @param {Object} error - The error that occured.
   */
  onSubmissionError(error) {
    if (!error) {
      return;
    }

    // Normalize the error.
    if (typeof error === 'string') {
      error = {message: error};
    }

    return this.showErrors(error);
  }

  /**
   * Trigger the change event for this form.
   *
   * @param changed
   * @param flags
   */
  onChange(flags, changed) {
    super.onChange(flags, true);
    this.mergeData(this._submission, this.submission);
    const value = _.clone(this._submission);
    value.changed = changed;
    value.isValid = this.checkData(value.data, flags);
    this.emit('change', value);
  }

  /**
   * Resets the submission of a form and restores defaults.
   *
   * @example
   * let form = new FormioForm(document.getElementById('formio'));
   * form.src = 'https://examples.form.io/example';
   * form.submission = {data: {
   *   firstName: 'Joe',
   *   lastName: 'Smith',
   *   email: 'joe@example.com'
   * }};
   *
   * // In two seconds, reset the data in the form.
   * setTimeout(() => form.reset(), 2000);
   */
  reset() {
    // Reset the submission data.
    this._submission.data = this.data = {};
    this.setSubmission({data: {}});
  }

  /**
   * Cancels the submission.
   *
   * @alias reset
   */
  cancel(noconfirm) {
    if (noconfirm || confirm('Are you sure you want to cancel?')) {
      this.reset();
      return true;
    }
    else {
      return false;
    }
  }

  executeSubmit() {
    return new Promise((resolve, reject) => {
      // Read-only forms should never submit.
      if (this.options.readOnly) {
        return resolve(this.submission);
      }

      const submission = this.submission || {};
      this.hook('beforeSubmit', submission, (err) => {
        if (err) {
          this.showErrors(err);
          return reject(err.message || err);
        }

        if (
          submission &&
          submission.data &&
          this.checkValidity(submission.data, true)
        ) {
          this.loading = true;
          if (this.nosubmit || !this.formio) {
            return resolve(this.onSubmit(submission, false));
          }
          return this.formio.saveSubmission(submission)
            .then(
              (result) => resolve(this.onSubmit(result, true))
            )
            .catch(
              (err) => {
                this.onSubmissionError(err);
                reject(err);
              }
            );
        }
        else {
          this.showErrors();
          return reject('Invalid Submission');
        }
      });
    });
  }

  /**
   * Submits the form.
   *
   * @example
   * let form = new FormioForm(document.getElementById('formio'));
   * form.src = 'https://examples.form.io/example';
   * form.submission = {data: {
   *   firstName: 'Joe',
   *   lastName: 'Smith',
   *   email: 'joe@example.com'
   * }};
   * form.submit().then((submission) => {
   *   console.log(submission);
   * });
   *
   * @param {boolean} before - If this submission occured from the before handlers.
   *
   * @returns {Promise} - A promise when the form is done submitting.
   */
  submit(before) {
    if (!before) {
      return this.beforeSubmit().then(() => this.executeSubmit());
    }
    else {
      return this.executeSubmit();
    }
  }

  submitUrl(URL,headers) {
    if (!URL) {
      return console.warn('Missing URL argument');
    }

    const submission = this.submission || {};
    const API_URL  = URL;
    const settings = {
      method: 'POST',
      headers: {}
    };

    if (headers && headers.length > 0) {
      headers.map((e) => {
        if (e.header !== '' && e.value !== '') {
          settings.headers[e.header] = e.value;
        }
      });
    }
    if (API_URL && settings) {
      try {
        Formio.makeStaticRequest(API_URL,settings.method,submission,settings.headers).then(() => {
          this.emit('requestDone');
          this.setAlert('success', '<p> Success </p>');
        });
      }
      catch (e) {
        this.showErrors(`${e.statusText} ${e.status}`);
        this.emit('error',`${e.statusText} ${e.status}`);
        console.error(`${e.statusText} ${e.status}`);
      }
    }
    else {
      this.emit('error', 'You should add a URL to this button.');
      this.setAlert('warning', 'You should add a URL to this button.');
      return console.warn('You should add a URL to this button.');
    }
  }
}

// Used to trigger a resize.
Formio.onResize = (scale) => _.each(Formio.forms, (instance) => instance.onResize(scale));
Formio.triggerResize = _.debounce(Formio.onResize, 200);
if ('addEventListener' in window) {
  window.addEventListener('resize', () => Formio.triggerResize(), false);
}
else if ('attachEvent' in window) {
  window.attachEvent('onresize', () => Formio.triggerResize());
}

FormioForm.setBaseUrl = Formio.setBaseUrl;
FormioForm.setApiUrl = Formio.setApiUrl;
FormioForm.setAppUrl = Formio.setAppUrl;<|MERGE_RESOLUTION|>--- conflicted
+++ resolved
@@ -783,15 +783,6 @@
   build() {
     this.on('submitButton', () => this.submit(), true);
     this.addComponents();
-<<<<<<< HEAD
-    let submission = this.getValue();
-=======
-    const submission = this.getValue();
-    this.checkConditions(submission);
-    this.checkData(submission.data, {
-      noValidate: true
-    });
->>>>>>> c185fb80
     this.on('requestUrl', (args) => (this.submitUrl(args.url,args.headers)), true);
   }
 
