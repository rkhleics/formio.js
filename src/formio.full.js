<<<<<<< HEAD
import Promise from 'native-promise-only';
=======
"use strict";
>>>>>>> 8944bc20
import FormioWizard from './formio.wizard';
import FormioPDF from './formio.pdf';
import FormioForm from './formio.form';
import {FormioComponents} from './components/Components';
import Formio from './formio';
import createForm from './createForm';
import formFactory from './formFactory';

Formio.formFactory = formFactory;

<<<<<<< HEAD
/**
 * Creates a new form based on the form parameter.
 *
 * @param element {HMTLElement} - The HTML Element to add this form to.
 * @param form {string|Object} - The src of the form, or a form object.
 * @param options {Object} - The options to create this form.
 *
 * @return {Promise} - When the form is instance is ready.
 */
Formio.createForm = (element, form, options) => {
  if (typeof form === 'string') {
    return (new Formio(form)).loadForm({params: {live: 1}}).then((formObj) => {
      const instance = Formio.formFactory(element, formObj, options);
      instance.url = form;
      instance.nosubmit = false;
      instance.loadSubmission();
      return instance.ready.then(() => instance);
    });
  }
  else {
    return Promise.resolve(Formio.formFactory(element, form, options));
  }
};
=======
Formio.createForm = createForm;
>>>>>>> 8944bc20

/**
 * Embed this form within the current page.
 * @param embed
 */
Formio.embedForm = function(embed) {
  if (!embed || !embed.src) {
    return null;
  }
  const id = embed.id || `formio-${Math.random().toString(36).substring(7)}`;
  const className = embed.class || 'formio-form-wrapper';
  let code = embed.styles ? `<link rel="stylesheet" href="${embed.styles}">` : '';
  code += `<div id="${id}" class="${className}"></div>`;
  document.write(code);
  const formElement = document.getElementById(id);
  return Formio.createForm(formElement, embed.src);
};

/**
 * Register a new component.
 *
 * @param type {string} - The type of the component.
 * @param component {function} - The constructor function of the component.
 */
FormioForm.registerComponent = Formio.registerComponent = function(type, component) {
  FormioComponents.customComponents[type] = component;
};

exports.Formio = Formio;
exports.FormioForm = FormioForm;
exports.FormioWizard = FormioWizard;
exports.FormioPDF = FormioPDF;<|MERGE_RESOLUTION|>--- conflicted
+++ resolved
@@ -1,8 +1,4 @@
-<<<<<<< HEAD
-import Promise from 'native-promise-only';
-=======
 "use strict";
->>>>>>> 8944bc20
 import FormioWizard from './formio.wizard';
 import FormioPDF from './formio.pdf';
 import FormioForm from './formio.form';
@@ -13,33 +9,7 @@
 
 Formio.formFactory = formFactory;
 
-<<<<<<< HEAD
-/**
- * Creates a new form based on the form parameter.
- *
- * @param element {HMTLElement} - The HTML Element to add this form to.
- * @param form {string|Object} - The src of the form, or a form object.
- * @param options {Object} - The options to create this form.
- *
- * @return {Promise} - When the form is instance is ready.
- */
-Formio.createForm = (element, form, options) => {
-  if (typeof form === 'string') {
-    return (new Formio(form)).loadForm({params: {live: 1}}).then((formObj) => {
-      const instance = Formio.formFactory(element, formObj, options);
-      instance.url = form;
-      instance.nosubmit = false;
-      instance.loadSubmission();
-      return instance.ready.then(() => instance);
-    });
-  }
-  else {
-    return Promise.resolve(Formio.formFactory(element, form, options));
-  }
-};
-=======
 Formio.createForm = createForm;
->>>>>>> 8944bc20
 
 /**
  * Embed this form within the current page.
