--- conflicted
+++ resolved
@@ -252,11 +252,11 @@
 var _save = function(type) {
   var _id = type + 'Id';
   var _url = type + 'Url';
-  return function(data, opts, getHeaders) {
+  return function(data, opts) {
     var method = this[_id] ? 'put' : 'post';
     var reqUrl = this[_id] ? this[_url] : this[type + 'sUrl'];
     cache = {};
-    return this.makeRequest(type, reqUrl + this.query, method, data, opts, getHeaders);
+    return this.makeRequest(type, reqUrl + this.query, method, data, opts);
   };
 };
 
@@ -296,7 +296,7 @@
 };
 
 // Activates plugin hooks, makes Formio.request if no plugin provides a request
-Formio.prototype.makeRequest = function(type, url, method, data, opts, getHeaders) {
+Formio.prototype.makeRequest = function(type, url, method, data, opts) {
   var self = this;
   method = (method || 'GET').toUpperCase();
   if(!opts || typeof opts !== 'object') {
@@ -317,11 +317,7 @@
     return pluginGet('request', requestArgs)
     .then(function(result) {
       if (result === null || result === undefined) {
-<<<<<<< HEAD
-        return Formio.request(url, method, data, opts.header, opts.ignoreCache);
-=======
-        return Formio.request(url, method, data, undefined, false, getHeaders);
->>>>>>> 84933e86
+        return Formio.request(url, method, data, opts.header, opts);
       }
       return result;
     });
@@ -403,7 +399,7 @@
   return pluginAlter('wrapFileRequestPromise', request, requestArgs);
 };
 
-Formio.makeStaticRequest = function(url, method, data) {
+Formio.makeStaticRequest = function(url, method, data, opts) {
   method = (method || 'GET').toUpperCase();
 
   var requestArgs = {
@@ -417,7 +413,7 @@
     return pluginGet('staticRequest', requestArgs)
     .then(function(result) {
       if (result === null || result === undefined) {
-        return Formio.request(url, method, data);
+        return Formio.request(url, method, data, opts.header, opts);
       }
       return result;
     });
@@ -446,16 +442,26 @@
  *   Whether or not to use the cache.
  * @returns {*}
  */
-Formio.request = function(url, method, data, header, ignoreCache, getHeaders) {
+Formio.request = function(url, method, data, header, opts) {
   if (!url) {
     return Promise.reject('No url provided');
   }
   method = (method || 'GET').toUpperCase();
+
+  // For reverse compatibility, if they provided the ignoreCache parameter,
+  // then change it back to the options format where that is a parameter.
+  if (typeof opts === 'boolean') {
+    opts = {ignoreCache: opts};
+  }
+  if(!opts || typeof opts !== 'object') {
+    opts = {};
+  }
+
   var cacheKey = btoa(url);
 
   return new Promise(function(resolve, reject) {
     // Get the cached promise to save multiple loads.
-    if (!ignoreCache && method === 'GET' && cache.hasOwnProperty(cacheKey)) {
+    if (!opts.ignoreCache && method === 'GET' && cache.hasOwnProperty(cacheKey)) {
       return resolve(cache[cacheKey]);
     }
 
@@ -528,7 +534,7 @@
           result.serverCount = range[1] === '*' ? range[1] : Number(range[1]);
         }
 
-        if (!getHeaders) {
+        if (!opts.getHeaders) {
           return result;
         }
 
