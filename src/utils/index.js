'use strict';
import _ from 'lodash';
import _clone from 'lodash/clone';
import _get from 'lodash/get';
import _set from 'lodash/set';
import _round from 'lodash/round';
import _pad from 'lodash/pad';
import _chunk from 'lodash/chunk';
import _isNaN from 'lodash/isNaN';
import _has from 'lodash/has';
import _last from 'lodash/last';
import _isBoolean from 'lodash/isBoolean';
import _isString from 'lodash/isString';
import _isDate from 'lodash/isDate';
import _isNil from 'lodash/isNil';
import _isObject from 'lodash/isObject';
import _isArray from 'lodash/isArray';
import _isPlainObject from 'lodash/isPlainObject';
import _isRegExp from 'lodash/isRegExp';
import _forOwn from 'lodash/forOwn';
import compile from 'lodash/template';
import jsonLogic from 'json-logic-js';
import { lodashOperators } from './jsonlogic/operators';
import momentModule from 'moment';

// Configure JsonLogic
lodashOperators.forEach((name) => jsonLogic.add_operation(`_${name}`, _[name]));

// Retrieve Any Date
jsonLogic.add_operation("getDate", function(date){
  return momentModule(date).toISOString()
});

// Set Relative Minimum Date
jsonLogic.add_operation("relativeMinDate", function(relativeMinDate){
  return momentModule().subtract(relativeMinDate, "days").toISOString()
});

// Set Relative Maximum Date
jsonLogic.add_operation("relativeMaxDate", function(relativeMaxDate){
  return momentModule().add(relativeMaxDate, "days").toISOString();
});


const FormioUtils = {
  jsonLogic, // Share

  /**
   * Determines the boolean value of a setting.
   *
   * @param value
   * @return {boolean}
   */
  boolValue(value) {
    if (_isBoolean(value)) {
      return value;
    }
    else if (_isString(value)) {
      return (value.toLowerCase() === 'true');
    }
    else {
      return !!value;
    }
  },

  /**
   * Check to see if an ID is a mongoID.
   * @param text
   * @return {Array|{index: number, input: string}|Boolean|*}
   */
  isMongoId(text) {
    return text.toString().match(/^[0-9a-fA-F]{24}$/);
  },

  /**
   * Determine if a component is a layout component or not.
   *
   * @param {Object} component
   *   The component to check.
   *
   * @returns {Boolean}
   *   Whether or not the component is a layout component.
   */
  isLayoutComponent(component) {
    return Boolean(
      (component.columns && Array.isArray(component.columns)) ||
      (component.rows && Array.isArray(component.rows)) ||
      (component.components && Array.isArray(component.components))
    );
  },

  /**
   * Iterate through each component within a form.
   *
   * @param {Object} components
   *   The components to iterate.
   * @param {Function} fn
   *   The iteration function to invoke for each component.
   * @param {Boolean} includeAll
   *   Whether or not to include layout components.
   * @param {String} path
   *   The current data path of the element. Example: data.user.firstName
   * @param {Object} parent
   *   The parent object.
   */
  eachComponent(components, fn, includeAll, path, parent) {
    if (!components) return;
    path = path || '';
    components.forEach((component) => {
      const hasColumns = component.columns && Array.isArray(component.columns);
      const hasRows = component.rows && Array.isArray(component.rows);
      const hasComps = component.components && Array.isArray(component.components);
      let noRecurse = false;
      const newPath = component.key ? (path ? (`${path}.${component.key}`) : component.key) : '';

      // Keep track of parent references.
      if (parent) {
        // Ensure we don't create infinite JSON structures.
        component.parent = _clone(parent);
        delete component.parent.components;
        delete component.parent.componentMap;
        delete component.parent.columns;
        delete component.parent.rows;
      }

      if (includeAll || component.tree || (!hasColumns && !hasRows && !hasComps)) {
        noRecurse = fn(component, newPath);
      }

      const subPath = () => {
        if (
          component.key &&
          (
            [ 'datagrid', 'container', 'editgrid' ].includes(component.type) ||
            component.tree
          )
        ) {
          return newPath;
        }
        else if (
          component.key &&
          component.type === 'form'
        ) {
          return `${newPath}.data`
        }
        return path;
      };

      if (!noRecurse) {
        if (hasColumns) {
          component.columns.forEach((column) =>
            FormioUtils.eachComponent(column.components, fn, includeAll, subPath(), parent ? component : null));
        }

        else if (hasRows) {
          component.rows.forEach((row) => row.forEach((column) =>
            FormioUtils.eachComponent(column.components, fn, includeAll, subPath(), parent ? component : null)));
        }

        else if (hasComps) {
          FormioUtils.eachComponent(component.components, fn, includeAll, subPath(), parent ? component : null);
        }
      }
    });
  },

  /**
   * Matches if a component matches the query.
   *
   * @param component
   * @param query
   * @return {boolean}
   */
  matchComponent(component, query) {
    if (_isString(query)) {
      return component.key === query;
    }
    else {
      let matches = false;
      _forOwn(query, (value, key) => {
        matches = (_get(component, key) === value);
        if (!matches) {
          return false;
        }
      });
      return matches;
    }
  },

  /**
   * Get a component by its key
   *
   * @param {Object} components
   *   The components to iterate.
   * @param {String|Object} key
   *   The key of the component to get, or a query of the component to search.
   *
   * @returns {Object}
   *   The component that matches the given key, or undefined if not found.
   */
  getComponent(components, key, includeAll) {
    let result;
    FormioUtils.eachComponent(components, (component, path) => {
      if (FormioUtils.matchComponent(component, key)) {
        component.path = path;
        result = component;
        return true;
      }
    }, includeAll);
    return result;
  },

  /**
   * Finds a component provided a query of properties of that component.
   *
   * @param components
   * @param query
   * @return {*}
   */
  findComponents(components, query) {
    let results = [];
    FormioUtils.eachComponent(components, (component, path) => {
      if (FormioUtils.matchComponent(component, query)) {
        component.path = path;
        results.push(component);
      }
    }, true);
    return results;
  },

  /**
   * Flatten the form components for data manipulation.
   *
   * @param {Object} components
   *   The components to iterate.
   * @param {Boolean} includeAll
   *   Whether or not to include layout components.
   *
   * @returns {Object}
   *   The flattened components map.
   */
  flattenComponents(components, includeAll) {
    let flattened = {};
    FormioUtils.eachComponent(components, (component, path) => {
      flattened[path] = component;
    }, includeAll);
    return flattened;
  },

  /**
   * Returns if this component has a conditional statement.
   *
   * @param component - The component JSON schema.
   *
   * @returns {boolean} - TRUE - This component has a conditional, FALSE - No conditional provided.
   */
  hasCondition(component) {
    return Boolean(
      (component.customConditional) ||
      (component.conditional && component.conditional.when) ||
      (component.conditional && component.conditional.json)
    );
  },

  /**
   * Extension of standard #parseFloat(value) function, that also clears input string.
   *
   * @param {any} value
   *   The value to parse.
   *
   * @returns {Number}
   *   Parsed value.
   */
  parseFloat(value) {
    return parseFloat(_isString(value)
      ? value.replace(/[^\de.+-]/gi, '')
      : value);
  },

  /**
   * Formats provided value in way how Currency component uses it.
   *
   * @param {any} value
   *   The value to format.
   *
   * @returns {String}
   *   Value formatted for Currency component.
   */
  formatAsCurrency(value) {
    const parsedValue = this.parseFloat(value);

    if (_isNaN(parsedValue)) {
      return '';
    }

    const parts = _round(parsedValue, 2)
      .toString()
      .split('.');
    parts[0] = _chunk(Array.from(parts[0]).reverse(), 3)
      .reverse()
      .map((part) => part
        .reverse()
        .join(''))
      .join(',');
    parts[1] = _pad(parts[1], 2, '0');
    return parts.join('.');
  },

  /**
   * Escapes RegEx characters in provided String value.
   *
   * @param {String} value
   *   String for escaping RegEx characters.
   * @returns {string}
   *   String with escaped RegEx characters.
   */
  escapeRegExCharacters(value) {
    return value.replace(/[\-\[\]\/\{\}\(\)\*\+\?\.\\\^\$\|]/g, "\\$&");
  },

  /**
   * Checks the calculated value for a provided component and data.
   *
   * @param {Object} component
   *   The component to check for the calculated value.
   * @param {Object} submission
   *   A submission object.
   * @param data
   *   The full submission data.
   */
  checkCalculated(component, submission, rowData) {
    // Process calculated value stuff if present.
    if (component.calculateValue) {
      let row = rowData;
      let data = submission ? submission.data : rowData;
      if (_isString(component.calculateValue)) {
        try {
          const util = this;
          rowData[component.key] = (new Function('data', 'row', 'util', `var value = [];${component.calculateValue.toString()}; return value;`))(data, row, util);
        }
        catch (e) {
          console.warn(`An error occurred calculating a value for ${component.key}`, e);
        }
      }
      else {
        try {
          rowData[component.key] = this.jsonLogic.apply(component.calculateValue, {data, row, _});
        }
        catch (e) {
          console.warn(`An error occurred calculating a value for ${component.key}`, e);
        }
      }
    }
  },

  /**
   * Check if a simple conditional evaluates to true.
   *
   * @param condition
   * @param condition
   * @param row
   * @param data
   * @returns {boolean}
   */
  checkSimpleConditional(component, condition, row, data) {
    let value = null;
    if (row) {
      value = this.getValue({data: row}, condition.when);
    }
    if (data && _isNil(value)) {
      value = this.getValue({data: data}, condition.when);
    }
    // FOR-400 - Fix issue where falsey values were being evaluated as show=true
    if (_isNil(value)) {
      return false;
    }
    // Special check for selectboxes component.
    if (_isObject(value) && _has(value, condition.eq)) {
      return value[condition.eq].toString() === condition.show.toString();
    }
    // FOR-179 - Check for multiple values.
    if (_isArray(value) && value.includes(trigger.eq)) {
      return (condition.show.toString() === 'true');
    }

    return (value.toString() === condition.eq.toString()) === (condition.show.toString() === 'true');
  },

  /**
   * Check custom javascript conditional.
   *
   * @param component
   * @param custom
   * @param row
   * @param data
   * @returns {*}
   */
  checkCustomConditional(component, custom, row, data, variable, onError) {
    try {
      return (new Function('component', 'row', 'data', `var ${variable} = true; ${custom.toString()}; return ${variable};`))(component, row, data);
    }
    catch (e) {
      console.warn(`An error occurred in a condition statement for component ${component.key}`, e);
      return onError;
    }
  },

  checkJsonConditional(component, json, row, data, onError) {
    try {
      return jsonLogic.apply(json, {
        data,
        row,
        _
      });
    }
    catch (err) {
      console.warn(`An error occurred in jsonLogic advanced condition for ${component.key}`, err);
      return onError;
    }
  },

  /**
   * Checks the conditions for a provided component and data.
   *
   * @param component
   *   The component to check for the condition.
   * @param row
   *   The data within a row
   * @param data
   *   The full submission data.
   *
   * @returns {boolean}
   */
  checkCondition(component, row, data) {
    if (component.customConditional) {
      return this.checkCustomConditional(component, component.customConditional, row, data, 'show', true);
    }
    else if (component.conditional && component.conditional.when) {
<<<<<<< HEAD
      const cond = component.conditional;
      let value = null;
      if (row) {
        value = this.getValue({data: row}, cond.when);
      }
      if (data && _isNil(value)) {
        value = this.getValue({data: data}, cond.when);
      }
      // FOR-400 - Fix issue where falsey values were being evaluated as show=true
      if (_isNil(value)) {
        value = '';
      }
      // Special check for selectboxes component.
      if (_isObject(value) && _has(value, cond.eq)) {
        return value[cond.eq].toString() === cond.show.toString();
      }
      // FOR-179 - Check for multiple values.
      if (_isArray(value) && value.includes(cond.eq)) {
        return (cond.show.toString() === 'true');
      }

      return (value.toString() === cond.eq.toString()) === (cond.show.toString() === 'true');
=======
      return this.checkSimpleConditional(component, component.conditional, row, data, true);
>>>>>>> 6fba6e10
    }
    else if (component.conditional && component.conditional.json) {
      return this.checkJsonConditional(component, component.conditional.json, row, data);
    }

    // Default to show.
    return true;
  },

  /**
   * Test a trigger on a component.
   *
   * @param component
   * @param action
   * @param data
   * @param row
   * @returns {mixed}
   */
  checkTrigger(component, trigger, row, data) {
    switch(trigger.type) {
      case 'simple':
        return this.checkSimpleConditional(component, trigger.simple, row, data);
        break;
      case 'javascript':
        return this.checkCustomConditional(component, trigger.javascript, row, data, 'result', false);
        break;
      case 'json':
        return this.checkJsonConditional(component, trigger.json, row, data, false);
        break;
    }
    // If none of the types matched, don't fire the trigger.
    return false;
  },

  setActionProperty(component, action, row, data, result) {
    switch(action.property.type) {
      case 'boolean':
        if (_get(component, action.property.value, false).toString() !== action.state.toString()) {
          _set(component, action.property.value, action.state.toString() === 'true');
        }
        break;
      case 'string':
        const newValue = FormioUtils.interpolate(action.text, {
          data,
          row,
          component,
          result
        });
        if (newValue !== _get(component, action.property.value, '')) {
          _set(component, action.property.value, newValue);
        }
        break;
    }
    return component;
  },

  /**
   * Get the value for a component key, in the given submission.
   *
   * @param {Object} submission
   *   A submission object to search.
   * @param {String} key
   *   A for components API key to search for.
   */
  getValue(submission, key) {
    const search = (data) => {
      if (_isPlainObject(data)) {
        if (_has(data, key)) {
          return data[key];
        }

        let value = null;

        _forOwn(data, (prop) => {
          const result = search(prop);
          if (!_isNil(result)) {
            value = result;
            return false;
          }
        });

        return value;
      }
      else {
        return null
      }
    };

    return search(submission.data);
  },

  /**
   * Interpolate a string and add data replacements.
   *
   * @param string
   * @param data
   * @returns {XML|string|*|void}
   */
  interpolate(string, data) {
    const templateSettings = {
      evaluate: /\{\%(.+?)\%\}/g,
      interpolate: /\{\{(.+?)\}\}/g,
      escape: /\{\{\{(.+?)\}\}\}/g
    };
    try {
      return compile(string, templateSettings)(data);
    }
    catch (err) {
      console.warn('Error interpolating template', err, string, data);
    }
  },

  /**
   * Make a filename guaranteed to be unique.
   * @param name
   * @returns {string}
   */
  uniqueName(name) {
    const parts = name.toLowerCase().replace(/[^0-9a-z\.]/g, '').split('.');
    const fileName = parts[0];
    const ext = parts.length > 1
      ? `.${_last(parts)}`
      : '';
    return `${fileName.substr(0, 10)}-${this.guid()}${ext}`;
  },

  guid() {
    return 'xxxxxxxx-xxxx-4xxx-yxxx-xxxxxxxxxxxx'.replace(/[xy]/g, (c) => {
      const r = Math.random()*16|0;
      const v = c === 'x'
        ? r
        : (r&0x3|0x8);
      return v.toString(16);
    });
  },

  /**
   * Return a translated date setting.
   *
   * @param date
   * @return {*}
   */
  getDateSetting(date) {
    if (_isNil(date) || _isNaN(date) || date === '') {
      return null;
    }

    let dateSetting = new Date(date);
    if (FormioUtils.isValidDate(dateSetting)) {
      return dateSetting;
    }

    try {
      // Moment constant might be used in eval.
      const moment = momentModule;
      dateSetting = new Date(eval(date));
    }
    catch (e) {
      return null;
    }

    // Ensure this is a date.
    if (!FormioUtils.isValidDate(dateSetting)) {
      dateSetting = null;
    }

    return dateSetting;
  },
  isValidDate(date) {
    return _isDate(date) && !_isNaN(date.getDate());
  },
  getLocaleDateFormatInfo(locale) {
    const formatInfo = {};

    const day = 21;
    const exampleDate = new Date(2017, 11, day);
    const localDateString = exampleDate.toLocaleDateString(locale);

    formatInfo.dayFirst = localDateString.slice(0, 2) === day.toString();

    return formatInfo;
  },
  /**
   * Convert the format from the angular-datepicker module to flatpickr format.
   * @param format
   * @return {string}
   */
  convertFormatToFlatpickr(format) {
    return format
      // Year conversion.
      .replace(/y/g, 'Y')
      .replace('YYYY', 'Y')
      .replace('YY', 'y')

      // Month conversion.
      .replace('MMMM', 'F')
      .replace(/M/g, 'n')
      .replace('nnn', 'M')
      .replace('nn', 'm')

      // Day in month.
      .replace(/d/g, 'j')
      .replace('jj', 'd')

      // Day in week.
      .replace('EEEE', 'l')
      .replace('EEE', 'D')

      // Hours, minutes, seconds
      .replace('HH', 'H')
      .replace('hh', 'h')
      .replace('mm', 'i')
      .replace('ss', 'S')
      .replace(/a/g, 'K');
  },
  /**
   * Convert the format from the angular-datepicker module to moment format.
   * @param format
   * @return {string}
   */
  convertFormatToMoment(format) {
    return format
      // Year conversion.
      .replace(/y/g, 'Y')
      // Day in month.
      .replace(/d/g, 'D')
      // Day in week.
      .replace(/E/g, 'd')
      // AM/PM marker
      .replace(/a/g, 'A');
  },
  /**
   * Returns an input mask that is compatible with the input mask library.
   * @param {string} mask - The Form.io input mask.
   * @returns {Array} - The input mask for the mask library.
   */
  getInputMask(mask) {
    if (mask instanceof Array) {
      return mask;
    }
    let maskArray = [];
    maskArray.numeric = true;
    for (let i = 0; i < mask.length; i++) {
      switch (mask[i]) {
        case '9':
          maskArray.push(/\d/);
          break;
        case 'A':
          maskArray.numeric = false;
          maskArray.push(/[a-zA-Z]/);
          break;
        case 'a':
          maskArray.numeric = false;
          maskArray.push(/[a-z]/);
          break;
        case '*':
          maskArray.numeric = false;
          maskArray.push(/[a-zA-Z0-9]/);
          break;
        default:
          maskArray.push(mask[i]);
          break;
      }
    }
    return maskArray;
  },
  matchInputMask(value, inputMask) {
    if (!inputMask) {
      return true;
    }
    for (let i = 0; i < inputMask.length; i++) {
      const char = value[i];
      const charPart = inputMask[i];

      if (!(_isRegExp(charPart) && charPart.test(char) || charPart === char)) {
        return false;
      }
    }

    return true;
  }
};

module.exports = global.FormioUtils = FormioUtils;<|MERGE_RESOLUTION|>--- conflicted
+++ resolved
@@ -372,7 +372,7 @@
     }
     // FOR-400 - Fix issue where falsey values were being evaluated as show=true
     if (_isNil(value)) {
-      return false;
+      value = '';
     }
     // Special check for selectboxes component.
     if (_isObject(value) && _has(value, condition.eq)) {
@@ -436,32 +436,7 @@
       return this.checkCustomConditional(component, component.customConditional, row, data, 'show', true);
     }
     else if (component.conditional && component.conditional.when) {
-<<<<<<< HEAD
-      const cond = component.conditional;
-      let value = null;
-      if (row) {
-        value = this.getValue({data: row}, cond.when);
-      }
-      if (data && _isNil(value)) {
-        value = this.getValue({data: data}, cond.when);
-      }
-      // FOR-400 - Fix issue where falsey values were being evaluated as show=true
-      if (_isNil(value)) {
-        value = '';
-      }
-      // Special check for selectboxes component.
-      if (_isObject(value) && _has(value, cond.eq)) {
-        return value[cond.eq].toString() === cond.show.toString();
-      }
-      // FOR-179 - Check for multiple values.
-      if (_isArray(value) && value.includes(cond.eq)) {
-        return (cond.show.toString() === 'true');
-      }
-
-      return (value.toString() === cond.eq.toString()) === (cond.show.toString() === 'true');
-=======
       return this.checkSimpleConditional(component, component.conditional, row, data, true);
->>>>>>> 6fba6e10
     }
     else if (component.conditional && component.conditional.json) {
       return this.checkJsonConditional(component, component.conditional.json, row, data);
