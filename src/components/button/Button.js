--- conflicted
+++ resolved
@@ -16,16 +16,11 @@
   }
 
   set loading(loading) {
-<<<<<<< HEAD
     this.setLoading(this.buttonElement, loading);
-=======
-    this.setLoading(this.button, loading);
->>>>>>> 4f4d0da9
   }
 
   set disabled(disabled) {
     super.disabled = disabled;
-<<<<<<< HEAD
     this.setDisabled(this.buttonElement, disabled);
   }
 
@@ -34,8 +29,7 @@
 
   createInput(container) {
     this.buttonElement = super.createInput(container);
-=======
-    this.setDisabled(this.button, disabled);
+    return this.buttonElement;
   }
 
   getValue() {
@@ -49,7 +43,6 @@
     let className = super.className;
     className += ' form-group';
     return className;
->>>>>>> 4f4d0da9
   }
 
   build() {
@@ -62,21 +55,14 @@
       this.component.hidden = true;
     }
 
-<<<<<<< HEAD
+    this.clicked = false;
+    this.createElement();
+    this.createInput(this.element);
+    this.addShortcut(this.buttonElement);
     if (this.component.label) {
       this.labelElement = this.text(this.addShortcutToLabel());
       this.buttonElement.appendChild(this.labelElement);
-      this.createTooltip(this.buttonElement, null, 'glyphicon glyphicon-question-sign');
-=======
-    this.clicked = false;
-    this.createElement();
-    this.element.appendChild(this.button = this.ce(this.info.type, this.info.attr));
-    this.addShortcut(this.button);
-    if (this.component.label) {
-      this.labelElement = this.text(this.addShortcutToLabel());
-      this.button.appendChild(this.labelElement);
-      this.createTooltip(this.button, null, this.iconClass('question-sign'));
->>>>>>> 4f4d0da9
+      this.createTooltip(this.buttonElement, null, this.iconClass('question-sign'));
     }
     if (this.component.action === 'submit') {
       this.on('submitButton', () => {
@@ -95,12 +81,9 @@
         this.loading = false;
       }, true);
     }
-<<<<<<< HEAD
+
     this.addEventListener(this.buttonElement, 'click', (event) => {
-=======
-    this.addEventListener(this.button, 'click', (event) => {
       this.clicked = false;
->>>>>>> 4f4d0da9
       switch (this.component.action) {
         case 'submit':
           event.preventDefault();
