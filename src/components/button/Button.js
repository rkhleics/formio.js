--- conflicted
+++ resolved
@@ -2,11 +2,6 @@
 
 import {BaseComponent} from '../base/Base';
 import FormioUtils from '../../utils';
-<<<<<<< HEAD
-=======
-import _merge from 'lodash/merge';
-import _each from 'lodash/each';
->>>>>>> 442e91b0
 
 export class ButtonComponent extends BaseComponent {
   elementInfo() {
@@ -127,13 +122,8 @@
           });
 
           try {
-<<<<<<< HEAD
-            (new Function('form', 'flattened', 'components', 'data',
-              this.component.custom.toString()))(form, flattened, components, this.data);
-=======
-            (new Function('form', 'flattened', 'components', '_merge', 'data', this.component.custom.toString()))
-            (form, flattened, components, _merge, this.data);
->>>>>>> 442e91b0
+            (new Function('form', 'flattened', 'components', '_merge', 'data',
+              this.component.custom.toString()))(form, flattened, components, _.merge, this.data);
           }
           catch (e) {
             /* eslint-disable no-console */
