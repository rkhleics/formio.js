--- conflicted
+++ resolved
@@ -73,16 +73,7 @@
   }
 
   build() {
-<<<<<<< HEAD
-    super.build();
-
-    // Add the shortcuts to the button element.
-    this.addShortcut(this.buttonElement);
-
-    if (this.viewOnlyMode()) {
-=======
     if (this.viewOnly) {
->>>>>>> 442e91b0
       this.component.hidden = true;
     }
 
@@ -113,9 +104,6 @@
       }, true);
     }
 
-<<<<<<< HEAD
-    this.addEventListener(this.buttonElement, 'click', (event) => {
-=======
     if (this.component.action === 'url') {
       this.on('requestButton', () => {
         this.loading = true;
@@ -133,8 +121,7 @@
         this.loading = false;
       }, true);
     }
-    this.addEventListener(this.button, 'click', (event) => {
->>>>>>> 442e91b0
+    this.addEventListener(this.buttonElement, 'click', (event) => {
       this.clicked = false;
       switch (this.component.action) {
         case 'submit':
