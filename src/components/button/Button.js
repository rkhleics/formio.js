--- conflicted
+++ resolved
@@ -31,19 +31,15 @@
   }
 
   build() {
-<<<<<<< HEAD
     super.build();
 
     // Add the shortcuts to the button element.
     this.addShortcut(this.buttonElement);
-=======
+
     if (this.viewOnlyMode()) {
       this.component.hidden = true;
     }
 
-    this.element = this.ce(this.info.type, this.info.attr);
-    this.addShortcut(this.element);
->>>>>>> 3b2245cd
     if (this.component.label) {
       this.labelElement = this.text(this.addShortcutToLabel());
       this.buttonElement.appendChild(this.labelElement);
