import maskInput from 'text-mask-all/vanilla';
import Promise from "native-promise-only";
import _get from 'lodash/get';
import _each from 'lodash/each';
import _debounce from 'lodash/debounce';
import _isArray from 'lodash/isArray';
import _assign from 'lodash/assign';
import _clone from 'lodash/clone';
import i18next from 'i18next';
import jsonLogic from 'json-logic-js';
import FormioUtils from '../../utils';
import { Validator } from '../Validator';

i18next.initialized = false;

/**
 * This is the BaseComponent class which all elements within the FormioForm derive from.
 */
export class BaseComponent {
  /**
   * Initialize a new BaseComponent.
   *
   * @param {Object} component - The component JSON you wish to initialize.
   * @param {Object} options - The options for this component.
   * @param {Object} data - The global data submission object this component will belong.
   */
  constructor(component, options, data) {
    /**
     * The ID of this component. This value is auto-generated when the component is created, but
     * can also be provided from the component.id value passed into the constructor.
     * @type {string}
     */
    this.id = (component && component.id) ? component.id : Math.random().toString(36).substring(7);

    /**
     * The options for this component.
     * @type {{}}
     */
    this.options = _clone(options) || {};

    /**
     * The i18n configuration for this component.
     */
    this.options.i18n = this.options.i18n || require('../../locals/en');

    /**
     * The events that are triggered for the whole FormioForm object.
     */
    this.events = this.options.events;

    /**
     * The data object in which this component resides.
     * @type {*}
     */
    this.data = data || {};

    /**
     * The Form.io component JSON schema.
     * @type {*}
     */
    this.component = component || {};

    /**
     * The bounding HTML Element which this component is rendered.
     * @type {null}
     */
    this.element = null;

    /**
     * The HTML Element for the table body. This is relevant for the "multiple" flag on inputs.
     * @type {null}
     */
    this.tbody = null;

    /**
     * The HTMLElement that is assigned to the label of this component.
     * @type {null}
     */
    this.label = null;

    /**
     * The HTMLElement for which the errors are rendered for this component (usually underneath the component).
     * @type {null}
     */
    this.errorElement = null;

    /**
     * The existing error that this component has.
     * @type {string}
     */
    this.error = '';

    /**
     * An array of all of the input HTML Elements that have been added to this component.
     * @type {Array}
     */
    this.inputs = [];

    /**
     * The basic component information which tells the BaseComponent how to render the input element of the components that derive from this class.
     * @type {null}
     */
    this.info = null;

    /**
     * The value of this component
     * @type {*}
     */
    this.value = null;

    /**
     * The row path of this component.
     * @type {number}
     */
    this.row = component ? component.row : '';
    this.row = this.row || '';

    /**
     * Determines if this component is disabled, or not.
     *
     * @type {boolean}
     */
    this._disabled = false;

    /**
     * Determines if this component is visible, or not.
     */
    this._visible = true;

    /**
     * If this input has been input and provided value.
     *
     * @type {boolean}
     */
    this.pristine = true;

    /**
     * The Input mask instance for this component.
     * @type {InputMask}
     */
    this.inputMask = null;

    this.options.name = this.options.name || 'data';

    /**
     * The validators that are assigned to this component.
     * @type {[string]}
     */
    this.validators = ['required', 'minLength', 'maxLength', 'custom', 'pattern', 'json'];

    /**
     * Used to trigger a new change in this component.
     * @type {function} - Call to trigger a change in this component.
     */
    this.triggerChange = _debounce(this.onChange.bind(this), 200);

    /**
     * An array of event handlers so that the destry command can deregister them.
     * @type {Array}
     */
    this.eventHandlers = [];

    /**
     * An array of the event listeners so that the destroy command can deregister them.
     * @type {Array}
     */
    this.eventListeners = [];

    if (this.component) {
      this.type = this.component.type;
      if (this.component.input && this.component.key) {
        this.options.name += '[' + this.component.key + ']';
      }

      /**
       * The element information for creating the input element.
       * @type {*}
       */
      this.info = this.elementInfo();
    }
  }

  /**
   * Translate a text using the i18n system.
   *
   * @param {string} text - The i18n identifier.
   * @param {Object} params - The i18n parameters to use for translation.
   */
  t(text, params) {
    let message = i18next.t(text, params);
    return message;
  }

  /**
   * Register for a new event within this component.
   *
   * @example
   * let component = new BaseComponent({
   *   type: 'textfield',
   *   label: 'First Name',
   *   key: 'firstName'
   * });
   * component.on('componentChange', (changed) => {
   *   console.log('this element is changed.');
   * });
   *
   *
   * @param {string} event - The event you wish to register the handler for.
   * @param {function} cb - The callback handler to handle this event.
   * @param {boolean} internal - This is an internal event handler.
   */
  on(event, cb, internal) {
    if (!this.events) {
      return;
    }
    let type = 'formio.' + event;
    this.eventListeners.push({
      type: type,
      listener: cb,
      internal: internal
    });
    return this.events.on(type, cb);
  }

  /**
   * Emit a new event.
   *
   * @param {string} event - The event to emit.
   * @param {Object} data - The data to emit with the handler.
   */
  emit(event, data) {
    this.events.emit('formio.' + event, data);
  }

  /**
   * Returns an HTMLElement icon element.
   *
   * @param {string} name - The name of the icon to retrieve.
   * @returns {HTMLElement} - The icon element.
   */
  getIcon(name) {
    return this.ce('i', {
      class: 'glyphicon glyphicon-' + name
    });
  }

  /**
   * Perform the localization initialization.
   * @returns {*}
   */
  localize() {
    if (i18next.initialized) {
      return Promise.resolve(i18next);
    }
    i18next.initialized = true;
    return new Promise((resolve, reject) => {
      i18next.init(this.options.i18n, (err, t) => {
        if (err) {
          return reject(err);
        }
        resolve(i18next);
      });
    });
  }

  /**
   * Called before a next page is triggered allowing the components
   * to perform special functions.
   *
   * @return {*}
   */
  beforeNext() {
    return Promise.resolve(true);
  }

  /**
   * Called before a submission is triggered allowing the components
   * to perform special async functions.
   *
   * @return {*}
   */
  beforeSubmit() {
    return Promise.resolve(true);
  }

  /**
   * Builds the component.
   */
  build() {
    this.createElement();
    this.createLabel(this.element);
    if (!this.createWrapper()) {
      this.createInput(this.element);
    }
    this.createDescription(this.element);

    // Disable if needed.
    if (this.options.readOnly || this.component.disabled) {
      this.disabled = true;
    }

    // Set default values.
    let defaultValue = this.defaultValue;
    if (defaultValue) {
      this.setValue(defaultValue);
    }
  }

  /**
   * Retrieves the CSS class name of this component.
   * @returns {string} - The class name of this component.
   */
  get className() {
    let className = this.component.input ? 'form-group has-feedback ' : '';
    className += 'formio-component formio-component-' + this.component.type + ' ';
    if (this.component.key) {
      className += 'formio-component-' + this.component.key + ' ';
    }
    if (this.component.customClass) {
      className += this.component.customClass;
    }
    if (this.component.input && this.component.validate && this.component.validate.required) {
      className += ' required';
    }
    return className;
  }

  /**
   * Returns the outside wrapping element of this component.
   * @returns {HTMLElement}
   */
  getElement() {
    return this.element;
  }

  /**
   * Create the outside wrapping element for this component.
   * @returns {HTMLElement}
   */
  createElement() {
    this.element = this.ce('div', {
      id: this.id,
      class: this.className
    });

    if (this.element) {
      // Ensure you can get the component info from the element.
      this.element.component = this.component;
    }

    return this.element;
  }

  /**
   * Create the input wrapping element. For multiple, this may be the table wrapper for the elements.
   * @returns {boolean}
   */
  createWrapper() {
    if (!this.component.multiple) {
      return false;
    }
    else {
      let table = this.ce('table', {
        class: 'table table-bordered'
      });
      this.tbody = this.ce('tbody');
      table.appendChild(this.tbody);

      // Add a default value.
      if (!this.data[this.component.key] || !this.data[this.component.key].length) {
        this.addNewValue();
      }

      // Build the rows.
      this.buildRows();

      // Add the table to the element.
      this.append(table);
      return true;
    }
  }

  get defaultValue() {
    let defaultValue = '';
    if (this.component.defaultValue) {
      defaultValue = this.component.defaultValue;
    }
    else if (this.component.customDefaultValue) {
      if (typeof this.component.customDefaultValue === 'string') {
        try {
          let row = this.data;
          let data = this.data;
          let value = '';
          eval(this.component.customDefaultValue.toString());
          defaultValue = value;
        }
        catch (e) {
          defaultValue = null;
          /* eslint-disable no-console */
          console.warn('An error occurred getting default value for ' + this.component.key, e);
          /* eslint-enable no-console */
        }
      }
      else {
        try {
          defaultValue = jsonLogic.apply(this.component.customDefaultValue, {
            data: this.data,
            row: this.data
          });
        }
        catch (err) {
          defaultValue = null;
          /* eslint-disable no-console */
          console.warn('An error occurred calculating a value for ' + this.component.key, e);
          /* eslint-enable no-console */
        }
      }
    }
    return defaultValue;
  }

  /**
   * Adds a new empty value to the data array.
   */
  addNewValue() {
    if (!this.data[this.component.key]) {
      this.data[this.component.key] = [];
    }
    if (!_isArray(this.data[this.component.key])) {
      this.data[this.component.key] = [this.data[this.component.key]];
    }
    this.data[this.component.key].push(this.defaultValue);
  }

  /**
   * Adds a new empty value to the data array, and add a new row to contain it.
   */
  addValue() {
    this.addNewValue();
    this.buildRows();
  }

  /**
   * Removes a value out of the data array and rebuild the rows.
   * @param {number} index - The index of the data element to remove.
   */
  removeValue(index) {
    if (this.data.hasOwnProperty(this.component.key)) {
      this.data[this.component.key].splice(index, 1);
    }
    this.buildRows();
  }

  /**
   * Rebuild the rows to contain the values of this component.
   */
  buildRows() {
    if (!this.tbody) {
      return;
    }
    this.inputs = [];
    this.tbody.innerHTML = '';
    _each(this.data[this.component.key], (value, index) => {
      let tr = this.ce('tr');
      let td = this.ce('td');
      this.createInput(td);
      tr.appendChild(td);
      let tdAdd = this.ce('td');
      tdAdd.appendChild(this.removeButton(index));
      tr.appendChild(tdAdd);
      this.tbody.appendChild(tr);
    });

    let tr = this.ce('tr');
    let td = this.ce('td', {
      colspan: '2'
    });
    td.appendChild(this.addButton());
    tr.appendChild(td);
    this.tbody.appendChild(tr);
    if (this.options.readOnly) {
      this.disabled = true;
    }
  }

  /**
   * Adds a new button to add new rows to the multiple input elements.
   * @returns {HTMLElement} - The "Add New" button html element.
   */
  addButton() {
    let addButton = this.ce('a', {
      class: 'btn btn-primary'
    });
    this.addEventListener(addButton, 'click', (event) => {
      event.preventDefault();
      this.addValue();
    });

    let addIcon = this.ce('span', {
      class: 'glyphicon glyphicon-plus'
    });
    addButton.appendChild(addIcon);
    addButton.appendChild(this.text(this.component.addAnother || ' Add Another'));
    return addButton;
  }

  /**
   * The readible name for this component.
   * @returns {string} - The name of the component.
   */
  get name() {
    return this.component.label || this.component.placeholder || this.component.key;
  }

  /**
   * Creates a new "remove" row button and returns the html element of that button.
   * @param {number} index - The index of the row that should be removed.
   * @returns {HTMLElement} - The html element of the remove button.
   */
  removeButton(index) {
    let removeButton = this.ce('button', {
      type: 'button',
      class: 'btn btn-default',
      tabindex: '-1'
    });

    this.addEventListener(removeButton, 'click', (event) => {
      event.preventDefault();
      this.removeValue(index);
    });

    let removeIcon = this.ce('span', {
      class: 'glyphicon glyphicon-remove-circle'
    });
    removeButton.appendChild(removeIcon);
    return removeButton;
  }

  /**
   * Create the HTML element for the label of this comonent.
   * @param {HTMLElement} container - The containing element that will comtain this label.
   */
  createLabel(container) {
    if (!this.component.label || this.options.inputsOnly) {
      return;
    }
<<<<<<< HEAD
    let className = 'control-label';
    if (this.component.input && this.component.validate && this.component.validate.required) {
      className += ' field-required';
    }
    this.label = this.ce('label', 'label', {
      class: className
=======
    this.label = this.ce('label', {
      class: 'control-label'
>>>>>>> 4ba68e72
    });
    if (this.info.attr.id) {
      this.label.setAttribute('for', this.info.attr.id);
    }
    this.label.appendChild(this.text(this.component.label));
    container.appendChild(this.label);
  }

  /**
   * Creates the description block for this input field.
   * @param container
   */
  createDescription(container) {
    if (!this.component.description) {
      return;
    }
    this.description = this.ce('div', {
      class: 'help-block'
    });
    this.description.appendChild(this.text(this.component.description));
    container.appendChild(this.description);
  }

  /**
   * Creates a new error element to hold the errors of this element.
   */
  createErrorElement() {
    if (!this.errorContainer) {
      return;
    }
    this.errorElement = this.ce('div', {
      class: 'formio-errors'
    });
    this.errorContainer.appendChild(this.errorElement);
  }

  /**
   * Adds a prefix html element.
   *
   * @param {HTMLElement} input - The input element.
   * @param {HTMLElement} inputGroup - The group that will hold this prefix.
   * @returns {HTMLElement} - The html element for this prefix.
   */
  addPrefix(input, inputGroup) {
    let prefix = null;
    if (this.component.prefix) {
      prefix = this.ce('div', {
        class: 'input-group-addon'
      });
      prefix.appendChild(this.text(this.component.prefix));
      inputGroup.appendChild(prefix);
    }
    return prefix;
  }

  /**
   * Adds a suffix html element.
   *
   * @param {HTMLElement} input - The input element.
   * @param {HTMLElement} inputGroup - The group that will hold this suffix.
   * @returns {HTMLElement} - The html element for this suffix.
   */
  addSuffix(input, inputGroup) {
    let suffix = null;
    if (this.component.suffix) {
      suffix = this.ce('div', {
        class: 'input-group-addon'
      });
      suffix.appendChild(this.text(this.component.suffix));
      inputGroup.appendChild(suffix);
    }
    return suffix;
  }

  /**
   * Adds a new input group to hold the input html elements.
   *
   * @param {HTMLElement} input - The input html element.
   * @param {HTMLElement} container - The containing html element for this group.
   * @returns {HTMLElement} - The input group element.
   */
  addInputGroup(input, container) {
    let inputGroup = null;
    if (this.component.prefix || this.component.suffix) {
      inputGroup = this.ce('div', {
        class: 'input-group'
      });
      container.appendChild(inputGroup);
    }
    return inputGroup;
  }

  /**
   * Returns an input mask that is compatible with the input mask library.
   * @param {string} mask - The Form.io input mask.
   * @returns {Array} - The input mask for the mask library.
   */
  getInputMask(mask) {
    if (mask instanceof Array) {
      return mask;
    }
    let maskArray = [];
    for (let i=0; i < mask.length; i++) {
      switch (mask[i]) {
        case '9':
          maskArray.push(/\d/);
          break;
        case 'A':
          maskArray.push(/[a-zA-Z]/);
          break;
        case '*':
          maskArray.push(/[a-zA-Z0-9]/);
          break;
        default:
          maskArray.push(mask[i]);
          break;
      }
    }
    return maskArray;
  }

  /**
   * Creates a new input mask placeholder.
   * @param {HTMLElement} mask - The input mask.
   * @returns {string} - The placeholder that will exist within the input as they type.
   */
  maskPlaceholder(mask) {
    return mask.map((char) => {
      return (char instanceof RegExp) ? '_' : char
    }).join('')
  }

  /**
   * Sets the input mask for an input.
   * @param {HTMLElement} input - The html input to apply the mask to.
   */
  setInputMask(input) {
    if (input && this.component.inputMask) {
      let mask = this.getInputMask(this.component.inputMask);
      this.inputMask = maskInput({
        inputElement: input,
        mask: mask
      });
      if (!this.component.placeholder) {
        input.setAttribute('placeholder', this.maskPlaceholder(mask));
      }
    }
  }

  /**
   * Creates a new input element.
   * @param {HTMLElement} container - The container which should hold this new input element.
   * @returns {HTMLElement} - Either the input or the group that contains the input.
   */
  createInput(container) {
    let input = this.ce(this.info.type, this.info.attr);
    this.setInputMask(input);
    let inputGroup = this.addInputGroup(input, container);
    this.addPrefix(input, inputGroup);
    this.addInput(input, inputGroup || container);
    this.addSuffix(input, inputGroup);
    this.errorContainer = container;
    return inputGroup || input;
  }

  /**
   * Wrapper method to add an event listener to an HTML element.
   *
   * @param obj
   *   The DOM element to add the event to.
   * @param evt
   *   The event name to add.
   * @param func
   *   The callback function to be executed when the listener is triggered.
   */
  addEventListener(obj, evt, func) {
    this.eventHandlers.push({type: evt, func: func});
    if ('addEventListener' in obj){
      obj.addEventListener(evt, func, false);
    } else if ('attachEvent' in obj) {
      obj.attachEvent('on' + evt, func);
    }
  }

  /**
   * Remove all event handlers.
   */
  destroy(all) {
    if (this.inputMask) {
      this.inputMask.destroy();
    }
    _each(this.eventListeners, (listener) => {
      if (all || listener.internal) {
        this.events.off(listener.type, listener.listener);
      }
    });
    _each(this.eventHandlers, (handler) => {
      window.removeEventListener(handler.event, handler.func);
    });
  }

  /**
   * Alias for document.createElement.
   *
   * DEPRECATED - @param {string} name - The name of the element to create, for templating purposes.
   * @param {string} type - The type of element to create
   * @param {Object} attr - The element attributes to add to the created element.
   * @param {Various} children - Child elements. Can be a DOM Element, string or array of both.
   * DEPRECATED - @param {Object} events - A key value list of events to attach to the element.
   *
   * @return {HTMLElement} - The created element.
   */
  ce(type, attr, children = null, events = {}) {
    // Create the element.
    let element = document.createElement(type);

    // Add attributes.
    if (attr) {
      this.attr(element, attr);
    }

    // Append different types of children.
    const appendChild = child => {
      if (Array.isArray(child)) {
        child.forEach(oneChild => {
          appendChild(oneChild);
        });
      }
      else if (child instanceof HTMLElement || child instanceof Text) {
        element.appendChild(child);
      }
      else if (child) {
        element.appendChild(this.text(child.toString()));
      }
    };

    appendChild(children);

    return element;
  }

  /**
   * Alias to create a text node.
   * @param text
   * @returns {Text}
   */
  text(text) {
    return document.createTextNode(text);
  }

  /**
   * Adds an object of attributes onto an element.
   * @param {HtmlElement} element - The element to add the attributes to.
   * @param {Object} attr - The attributes to add to the input element.
   */
  attr(element, attr) {
    _each(attr, function (value, key) {
      if (typeof value !== 'undefined') {
        if (key.indexOf('on') === 0) {
          // If this is an event, add a listener.
          this.addEventListener(element, key.substr(2).toLowerCase(), value);
        }
        else {
          // Otherwise it is just an attribute.
          element.setAttribute(key, value);
        }
      }
    });
  }

  /**
   * Adds a class to a DOM element.
   *
   * @param element
   *   The element to add a class to.
   * @param className
   *   The name of the class to add.
   */
  addClass(element, className) {
    var cls = element.getAttribute('class');
    cls += (' ' + className);
    element.setAttribute('class', cls);
  }

  /**
   * Remove a class from a DOM element.
   *
   * @param element
   *   The DOM element to remove the class from.
   * @param className
   *   The name of the class that is to be removed.
   */
  removeClass(element, className) {
    var cls = element.getAttribute('class');
    cls = cls.replace(className, '');
    element.setAttribute('class', cls);
  }

  /**
   * Check for conditionals and hide/show the element based on those conditions.
   */
  checkConditions(data) {
    return this.show(FormioUtils.checkCondition(this.component, this.data, data));
  }

  /**
   * Add a new input error to this element.
   * @param message
   */
  addInputError(message) {
    if (this.errorElement) {
      let errorMessage = this.ce('p', {
        class: 'help-block'
      });
      errorMessage.appendChild(this.text(message));
      this.errorElement.appendChild(errorMessage);
      this.addClass(this.element, 'has-error');
    }
  }

  /**
   * Hide or Show an element.
   *
   * @param show
   */
  show(show) {
    this._visible = show;
    let element = this.getElement();
    if (element) {
      if (show && !this.component.hidden) {
        element.removeAttribute('hidden');
        element.style.visibility = 'visible';
        element.style.position = 'relative';
      }
      else if (!show || this.component.hidden) {
        element.setAttribute('hidden', true);
        element.style.visibility = 'hidden';
        element.style.position = 'absolute';
      }
    }
    return show;
  }

  set visible(visible) {
    this.show(visible);
  }

  get visible() {
    return this._visible;
  }

  onChange(noValidate) {
    if (!noValidate) {
      this.pristine = false;
    }
    if (this.events) {
      this.emit('componentChange', {
        component: this.component,
        value: this.value,
        validate: !noValidate
      });
    }
  }

  addInputSubmitListener(input) {
    this.addEventListener(input, 'keypress', (event) => {
      let key = event.keyCode || event.which;
      if (key == 13) {
        event.preventDefault();
        event.stopPropagation();
        this.emit('submitButton');
      }
    });
  }

  /**
   * Add new input element listeners.
   *
   * @param input
   */
  addInputEventListener(input) {
    this.addEventListener(input, this.info.changeEvent, () => this.updateValue());
  }

  /**
   * Add a new input to this comonent.
   *
   * @param input
   * @param container
   * @param name
   */
  addInput(input, container, noSet) {
    if (input && container) {
      this.inputs.push(input);
      input = container.appendChild(input);
    }
    this.addInputEventListener(input);
    this.addInputSubmitListener(input);

    // Reset the values of the inputs.
    if (!noSet && this.data && this.data.hasOwnProperty(this.component.key)) {
      this.setValue(this.data[this.component.key], true);
    }
  }

  /**
   * Get the value at a specific index.
   *
   * @param index
   * @returns {*}
   */
  getValueAt(index) {
    return this.inputs[index].value;
  }

  getValue() {
    if (!this.component.input) {
      return;
    }
    let values = [];
    for (let i in this.inputs) {
      if (!this.component.multiple) {
        this.value = this.getValueAt(i);
        return this.value;
      }
      values.push(this.getValueAt(i));
    }
    this.value = values;
    return values;
  }

  updateValue(noValidate) {
    let value = this.data[this.component.key];
    let falsey = !value && (value !== null) && (value !== undefined);
    this.data[this.component.key] = this.getValue();
    let changed = (value !== this.data[this.component.key]);
    if (!changed) {
      return;
    }
    if (falsey) {
      if (!!this.data[this.component.key]) {
        this.triggerChange(noValidate);
      }
    }
    else {
      this.triggerChange(noValidate);
    }
  }

  /**
   * Perform a calculated value operation.
   *
   * @param data - The global data object.
   */
  calculateValue(data) {
    if (!this.component.calculateValue) {
      return;
    }

    // If this is a string, then use eval to evalulate it.
    if (typeof this.component.calculateValue === 'string') {
      try {
        let value = [];
        let row = this.data;
        eval(this.component.calculateValue.toString());
        this.setValue(value);
      }
      catch (e) {
        /* eslint-disable no-console */
        console.warn('An error occurred calculating a value for ' + this.component.key, e);
        /* eslint-enable no-console */
      }
    }
    else {
      try {
        let val = jsonLogic.apply(this.component.calculateValue, {
          data: data,
          row: this.data
        });
        this.setValue(val);
      }
      catch (err) {
        /* eslint-disable no-console */
        console.warn('An error occurred calculating a value for ' + this.component.key, e);
        /* eslint-enable no-console */
      }
    }
  }

  checkValidity(data, dirty) {
    // No need to check for errors if there is no input or if it is pristine.
    if (!this.component.input || (!dirty && this.pristine)) {
      return true;
    }

    let message = Validator.check(
      this.validators,
      this.component,
      this.getRawValue(),
      data || this.data,
      this.data,
      this.t.bind(this)
    );
    this.setCustomValidity(message);

    // No message, returns true
    return message ? false : true;
  }

  getRawValue() {
    return this.data[this.component.key];
  }

  get errors() {
    return this.error ? [this.error] : [];
  }

  interpolate(string, data) {
    return FormioUtils.interpolate(string, data);
  }

  setCustomValidity(message) {
    if (this.errorElement && this.errorContainer) {
      this.errorElement.innerHTML = '';
      try {
        this.errorContainer.removeChild(this.errorElement);
      }
      catch (err) {}
    }
    this.removeClass(this.element, 'has-error');
    if (message) {
      this.error = {
        component: this.component,
        message: message
      };
      this.emit('componentError', this.error);
      this.createErrorElement();
      this.addInputError(message);
    }
    else {
      this.error = null;
    }
    _each(this.inputs, (input) => {
      if (typeof input.setCustomValidity === 'function') {
        input.setCustomValidity(message);
      }
    });
  }

  /**
   * Set the value at a specific index.
   *
   * @param index
   * @param value
   */
  setValueAt(index, value) {
    if (value === null || value === undefined) {
      value = this.defaultValue;
    }
    this.inputs[index].value = value;
  }

  /**
   * Set the value of this component.
   * @param value
   */
  setValue(value, noUpdate, noValidate) {
    if (!this.component.input) {
      return;
    }
    this.value = value;
    let isArray = _isArray(value);
    for (let i in this.inputs) {
      this.setValueAt(i, isArray ? value[i] : value);
    }
    if (!noUpdate) {
      this.updateValue(noValidate);
    }
  }

  /**
   * Prints out the value of this component as a string value.
   */
  asString(value) {
    value = value || this.getValue();
    return _isArray(value) ? value.join(', ') : value.toString();
  }

  /**
   * Return if the component is disabled.
   * @return {boolean}
   */
  get disabled() {
    return this._disabled;
  }

  /**
   * Disable this component.
   *
   * @param {boolean} disabled
   */
  set disabled(disabled) {
    this._disabled = disabled;
    // Disable all input.
    _each(this.inputs, (input) => {
      input.disabled = disabled;
      if (disabled) {
        input.setAttribute('disabled', 'disabled');
      }
      else {
        input.removeAttribute('disabled');
      }
    });
  }

  selectOptions(select, tag, options, defaultValue) {
    _each(options, (option) => {
      let attrs = {
        value: option.value
      };
      if (defaultValue !== undefined && (option.value === defaultValue)) {
        attrs.selected = 'selected';
      }
      let optionElement = this.ce('option', attrs);
      optionElement.appendChild(this.text(option.label));
      select.appendChild(optionElement);
    });
  }

  setSelectValue(select, value) {
    let options = select.querySelectorAll('option');
    _each(options, (option) => {
      if (option.value === value) {
        option.setAttribute('selected', 'selected');
      }
      else {
        option.removeAttribute('selected');
      }
    });
    if (select.onchange) {
      select.onchange();
    }
    if (select.onselect) {
      select.onchange();
    }
  }

  clear() {
    this.destroy();
    let element = this.getElement();
    if (element) {
      element.innerHTML = '';
    }
  }

  append(element) {
    if (this.element) {
      this.element.appendChild(element);
    }
  }

  prepend(element) {
    if (this.element && this.element.firstChild) {
      this.element.insertBefore(element, this.element.firstChild);
    }
  }

  removeChild(element) {
    if (this.element) {
      this.element.removeChild(element);
    }
  }

  /**
   * Get the element information.
   */
  elementInfo() {
    let attributes = {
      name: this.options.name,
      type: this.component.inputType || 'text',
      class: 'form-control'
    };
    _each({
      tabindex: 'tabindex',
      placeholder: 'placeholder'
    }, (path, prop) => {
      let attrValue = _get(this.component, path);
      if (attrValue) {
        attributes[prop] = attrValue;
      }
    });
    return {
      type: 'input',
      component: this.component,
      changeEvent: 'change',
      attr: attributes
    };
  }
}

BaseComponent.externalLibraries = {};
BaseComponent.requireLibrary = function(name, property, src, polling) {
  if (!BaseComponent.externalLibraries.hasOwnProperty(name)) {
    BaseComponent.externalLibraries[name] = {};
    BaseComponent.externalLibraries[name].ready = new Promise((resolve, reject) => {
      BaseComponent.externalLibraries[name].resolve = resolve;
      BaseComponent.externalLibraries[name].reject = reject;
    });

    if (!polling && !window[name + 'Callback']) {
      window[name + 'Callback'] = function() {
        this.resolve();
      }.bind(BaseComponent.externalLibraries[name]);
    }

    // See if the plugin already exists.
    let plugin = _get(window, property);
    if (plugin) {
      BaseComponent.externalLibraries[name].resolve(plugin);
    }
    else {
      src = _isArray(src) ? src : [src];
      src.forEach((lib) => {
        let attrs = {};
        let elementType = '';
        if (typeof lib === 'string') {
          lib = {
            type: 'script',
            src: lib
          };
        }
        switch (lib.type) {
          case 'script':
            elementType = 'script';
            attrs = {
              src: lib.src,
              type: 'text/javascript',
              defer: true,
              async: true
            };
            break;
          case 'styles':
            elementType = 'link';
            attrs = {
              href: lib.src,
              rel: 'stylesheet'
            };
            break;
        }

        // Add the script to the top page.
        let script = document.createElement(elementType);
        for (let attr in attrs) {
          script.setAttribute(attr, attrs[attr]);
        }
        document.getElementsByTagName('head')[0].appendChild(script);
      });

      // if no callback is provided, then check periodically for the script.
      if (polling) {
        setTimeout(function checkLibrary() {
          let plugin = _get(window, property);
          if (plugin) {
            BaseComponent.externalLibraries[name].resolve(plugin);
          }
          else {
            // check again after 200 ms.
            setTimeout(checkLibrary, 200);
          }
        }, 200)
      }
    }
  }
  return BaseComponent.externalLibraries[name].ready;
};

BaseComponent.libraryReady = function(name) {
  if (
    BaseComponent.externalLibraries.hasOwnProperty(name) &&
    BaseComponent.externalLibraries[name].ready
  ) {
    return BaseComponent.externalLibraries[name].ready;
  }

  return Promise.reject(name + ' library was not required.');
};<|MERGE_RESOLUTION|>--- conflicted
+++ resolved
@@ -544,17 +544,12 @@
     if (!this.component.label || this.options.inputsOnly) {
       return;
     }
-<<<<<<< HEAD
     let className = 'control-label';
     if (this.component.input && this.component.validate && this.component.validate.required) {
       className += ' field-required';
     }
-    this.label = this.ce('label', 'label', {
+    this.label = this.ce('label', {
       class: className
-=======
-    this.label = this.ce('label', {
-      class: 'control-label'
->>>>>>> 4ba68e72
     });
     if (this.info.attr.id) {
       this.label.setAttribute('for', this.info.attr.id);
