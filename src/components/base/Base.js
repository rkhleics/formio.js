import maskInput, { conformToMask } from 'vanilla-text-mask';
import Promise from "native-promise-only";
import _get from 'lodash/get';
import _each from 'lodash/each';
<<<<<<< HEAD
import _merge from 'lodash/merge';
=======
>>>>>>> 442e91b0
import _debounce from 'lodash/debounce';
import _isArray from 'lodash/isArray';
import _clone from 'lodash/clone';
import _cloneDeep from 'lodash/cloneDeep';
import _defaults from 'lodash/defaults';
import _isEqual from 'lodash/isEqual';
import _isUndefined from 'lodash/isUndefined';
import _toString from 'lodash/toString';
import FormioUtils from '../../utils';
import { Validator } from '../Validator';
import Tooltip from 'tooltip.js';
import i18next from 'i18next';

/**
 * This is the BaseComponent class which all elements within the FormioForm derive from.
 */
export class BaseComponent {
  static schema(...sources) {
    return _merge({
      /**
       * Determines if this component provides an input.
       */
      input: true,

      /**
       * The data key for this component (how the data is stored in the database).
       */
      key: '',

      /**
       * The input placeholder for this component.
       */
      placeholder: '',

      /**
       * The input prefix
       */
      prefix: '',

      /**
       * The custom CSS class to provide to this component.
       */
      customClass: '',

      /**
       * The input suffix.
       */
      suffix: '',

      /**
       * If this component should allow an array of values to be captured.
       */
      multiple: false,

      /**
       * The default value of this compoennt.
       */
      defaultValue: null,

      /**
       * If the data of this component should be protected (no GET api requests can see the data)
       */
      protected: false,

      /**
       * Validate if the value of this component should be unique within the form.
       */
      unique: false,

      /**
       * If the value of this component should be persisted within the backend api database.
       */
      persistent: false,

      /**
       * Determines if the component should be within the form, but not visible.
       */
      hidden: false,

      /**
       * If the component should be cleared when hidden.
       */
      clearOnHide: true,

      /**
       * If this component should be included as a column within a submission table.
       */
      tableView: true,

      /**
       * The input label provided to this component.
       */
      label: '',

      /**
       * The validation criteria for this component.
       */
      validate: {
        /**
         * If this component is required.
         */
        required: false,

        /**
         * Custom JavaScript validation.
         */
        custom: '',

        /**
         * If the custom validation should remain private (only the backend will see it and execute it).
         */
        customPrivate: false
      },

      /**
       * The simple conditional settings for a component.
       */
      conditional: {
        show: null,
        when: null,
        eq: ''
      }
    }, ...sources);
  }

  /**
   * Initialize a new BaseComponent.
   *
   * @param {Object} component - The component JSON you wish to initialize.
   * @param {Object} options - The options for this component.
   * @param {Object} data - The global data submission object this component will belong.
   */
  constructor(component, options, data) {
    this.originalComponent = _cloneDeep(component);
    /**
     * The ID of this component. This value is auto-generated when the component is created, but
     * can also be provided from the component.id value passed into the constructor.
     * @type {string}
     */
    this.id = (component && component.id) ? component.id : `e${Math.random().toString(36).substring(7)}`;

    /**
     * The options for this component.
     * @type {{}}
     */
    this.options = _defaults(_clone(options), {
      highlightErrors: true
    });

    // Use the i18next that is passed in, otherwise use the global version.
    this.i18next = this.options.i18next || i18next;

    /**
     * Determines if this component has a condition assigned to it.
     * @type {null}
     * @private
     */
    this._hasCondition = null;

    /**
     * The events that are triggered for the whole FormioForm object.
     */
    this.events = this.options.events;

    /**
     * The data object in which this component resides.
     * @type {*}
     */
    this.data = data || {};

    /**
     * The Form.io component JSON schema.
     * @type {*}
     */
    this.component = component || {};

    // Add the id to the component.
    this.component.id = this.id;

    /**
     * The bounding HTML Element which this component is rendered.
     * @type {null}
     */
    this.element = null;

    /**
     * The HTML Element for the table body. This is relevant for the "multiple" flag on inputs.
     * @type {null}
     */
    this.tbody = null;

    /**
     * The HTMLElement that is assigned to the label of this component.
     * @type {null}
     */
    this.labelElement = null;

    /**
     * The HTMLElement for which the errors are rendered for this component (usually underneath the component).
     * @type {null}
     */
    this.errorElement = null;

    /**
     * The existing error that this component has.
     * @type {string}
     */
    this.error = '';

    /**
     * An array of all of the input HTML Elements that have been added to this component.
     * @type {Array}
     */
    this.inputs = [];

    /**
     * The basic component information which tells the BaseComponent how to render the input element of the components that derive from this class.
     * @type {null}
     */
    this.info = null;

    /**
     * The row path of this component.
     * @type {number}
     */
    this.row = component ? component.row : '';
    this.row = this.row || '';

    /**
     * Determines if this component is disabled, or not.
     *
     * @type {boolean}
     */
    this._disabled = false;

    /**
     * Determines if this component is visible, or not.
     */
    this._visible = true;

    /**
     * If this input has been input and provided value.
     *
     * @type {boolean}
     */
    this.pristine = true;

    /**
     * Points to the parent component.
     *
     * @type {BaseComponent}
     */
    this.parent = null;

    /**
     * Points to the root component, usually the FormComponent.
     *
     * @type {BaseComponent}
     */
    this.root = this;

    /**
     * The Input mask instance for this component.
     * @type {InputMask}
     */
    this.inputMask = null;

    this.options.name = this.options.name || 'data';

    /**
     * The validators that are assigned to this component.
     * @type {[string]}
     */
    this.validators = ['required', 'minLength', 'maxLength', 'custom', 'pattern', 'json', 'mask'];

    /**
     * Used to trigger a new change in this component.
     * @type {function} - Call to trigger a change in this component.
     */
    this.triggerChange = _debounce(this.onChange.bind(this), 100);

    /**
     * An array of event handlers so that the destry command can deregister them.
     * @type {Array}
     */
    this.eventHandlers = [];

    // To force this component to be invalid.
    this.invalid = false;

    // Determine if the component has been built.
    this.isBuilt = false;

    /**
     * An array of the event listeners so that the destroy command can deregister them.
     * @type {Array}
     */
    this.eventListeners = [];

    if (this.component) {
      this.type = this.component.type;
      if (this.hasInput && this.component.key) {
        this.options.name += `[${this.component.key}]`;
      }

      /**
       * The element information for creating the input element.
       * @type {*}
       */
      this.info = this.elementInfo();
    }

    // Allow anyone to hook into the component creation.
    this.hook('component');
  }

  get hasInput() {
    return this.component.input || this.inputs.length;
  }

  /**
   * Returns the JSON schema for this component.
   */
  get schema() {
    return this.component;
  }

  /**
   * Translate a text using the i18n system.
   *
   * @param {string} text - The i18n identifier.
   * @param {Object} params - The i18n parameters to use for translation.
   */
  t(text, params) {
    params = params || {};
    params.data = this.root ? this.root.data : this.data;
    params.row = this.data;
    params.component = this.component;
    params.nsSeparator = '::';
    params.keySeparator = '.|.';
    params.pluralSeparator = '._.';
    params.contextSeparator = '._.';
    let translated = this.i18next.t(text, params);
    return translated || text;
  }

  /**
   * Register for a new event within this component.
   *
   * @example
   * let component = new BaseComponent({
   *   type: 'textfield',
   *   label: 'First Name',
   *   key: 'firstName'
   * });
   * component.on('componentChange', (changed) => {
   *   console.log('this element is changed.');
   * });
   *
   *
   * @param {string} event - The event you wish to register the handler for.
   * @param {function} cb - The callback handler to handle this event.
   * @param {boolean} internal - This is an internal event handler.
   */
  on(event, cb, internal) {
    if (!this.events) {
      return;
    }
    let type = `formio.${event}`;
    this.eventListeners.push({
      type: type,
      listener: cb,
      internal: internal
    });
    return this.events.on(type, cb);
  }

  /**
   * Emit a new event.
   *
   * @param {string} event - The event to emit.
   * @param {Object} data - The data to emit with the handler.
   */
  emit(event, data) {
    this.events.emit(`formio.${event}`, data);
  }

  /**
   * Returns an HTMLElement icon element.
   *
   * @param {string} name - The name of the icon to retrieve.
   * @returns {HTMLElement} - The icon element.
   */
  getIcon(name) {
    return this.ce('i', {
      class: this.iconClass(name)
    });
  }

  getBrowserLanguage() {
    const nav = window.navigator;
    const browserLanguagePropertyKeys = ['language', 'browserLanguage', 'systemLanguage', 'userLanguage'];
    let language;

    // support for HTML 5.1 "navigator.languages"
    if (Array.isArray(nav.languages)) {
      for (let i = 0; i < nav.languages.length; i++) {
        language = nav.languages[i];
        if (language && language.length) {
          return language;
        }
      }
    }

    // support for other well known properties in browsers
    for (let i = 0; i < browserLanguagePropertyKeys.length; i++) {
      language = nav[browserLanguagePropertyKeys[i]];
      if (language && language.length) {
        return language;
      }
    }

    return null;
  }

  /**
   * Called before a next page is triggered allowing the components
   * to perform special functions.
   *
   * @return {*}
   */
  beforeNext() {
    return Promise.resolve(true);
  }

  /**
   * Called before a submission is triggered allowing the components
   * to perform special async functions.
   *
   * @return {*}
   */
  beforeSubmit() {
    return Promise.resolve(true);
  }

  get shouldDisable() {
    return (this.options.readOnly || this.component.disabled);
  }

  /**
   * Builds the component.
   */
  build() {
    if (this.viewOnly) {
      this.viewOnlyBuild();
    }
    else {
      this.createElement();

      const labelAtTheBottom = this.component.labelPosition === 'bottom';
      if (!labelAtTheBottom) {
        this.createLabel(this.element);
      }
      if (!this.createWrapper()) {
        this.createInput(this.element);
      }
      if (labelAtTheBottom) {
        this.createLabel(this.element);
      }
      this.createDescription(this.element);

      // Disable if needed.
      if (this.shouldDisable) {
        this.disabled = true;
      }

      // Restore the value.
      this.restoreValue();
    }
  }

  get viewOnly() {
    return this.options.readOnly && this.options.viewAsHtml;
  }

  viewOnlyBuild() {
    this.createViewOnlyElement();
    this.createViewOnlyLabel(this.element);
    this.createViewOnlyValue(this.element);
  }

  createViewOnlyElement() {
    this.element = this.ce('dl', {
      id: this.id
    });

    if (this.element) {
      // Ensure you can get the component info from the element.
      this.element.component = this.component;
    }

    return this.element;
  }

  createViewOnlyLabel(container) {
    if (this.labelIsHidden()) {
      return;
    }

    this.labelElement = this.ce('dt');
    this.labelElement.appendChild(this.text(this.component.label));
    this.createTooltip(this.labelElement);
    container.appendChild(this.labelElement);
  }

  createViewOnlyValue(container) {
    this.valueElement = this.ce('dd');
    this.setupValueElement(this.valueElement);
    container.appendChild(this.valueElement);
  }

  setupValueElement(element) {
    let value = this.value;
    value = this.isEmpty(value) ? this.defaultViewOnlyValue : this.getView(value);
    element.appendChild(this.text(value));
  }

  get defaultViewOnlyValue() {
    return '-';
  }

  getView(value) {
    return _toString(value);
  }

  updateViewOnlyValue() {
    this.empty(this.valueElement);
    this.setupValueElement(this.valueElement);
  }

  empty(element) {
    while (element.firstChild) {
      element.removeChild(element.firstChild);
    }
  }

  createModal(title) {
    let modalBody = this.ce('div');
    let modalOverlay = this.ce('div', {
      class: 'formio-dialog-overlay'
    });
    let closeDialog = this.ce('button', {
      class: 'formio-dialog-close pull-right btn btn-default btn-xs',
      'aria-label': 'close'
    });

    let dialog = this.ce('div', {
      class: 'formio-dialog formio-dialog-theme-default component-settings'
    }, [
      modalOverlay,
      this.ce('div', {
        class: 'formio-dialog-content'
      }, [
        modalBody,
        closeDialog
      ])
    ]);

    this.addEventListener(modalOverlay, 'click', (event) => {
      event.preventDefault();
      dialog.close();
    });
    this.addEventListener(closeDialog, 'click', (event) => {
      event.preventDefault();
      dialog.close();
    });
    this.addEventListener(dialog, 'close', () => {
      document.body.removeChild(dialog);
    });
    document.body.appendChild(dialog);
    dialog.body = modalBody;
    dialog.close = function() {
      dialog.dispatchEvent(new CustomEvent('close'));
      try {
        document.body.removeChild(dialog);
      }
      catch (err) {}
    };
    return dialog;
  }

  /**
   * Retrieves the CSS class name of this component.
   * @returns {string} - The class name of this component.
   */
  get className() {
    let className = this.hasInput ? 'form-group has-feedback ' : '';
    className += `formio-component formio-component-${this.component.type} `;
    if (this.component.key) {
      className += `formio-component-${this.component.key} `;
    }
    if (this.component.customClass) {
      className += this.component.customClass;
    }
    if (this.hasInput && this.component.validate && this.component.validate.required) {
      className += ' required';
    }
    return className;
  }

  /**
   * Build the custom style from the layout values
   * @return {string} - The custom style
   */
  get customStyle() {
    let customCSS = '';
    _each(this.component.style, function(value, key) {
        if (value !== '') {
          customCSS += `${key}:${value};`;
        }
    });
    return customCSS;
  }

  /**
   * Returns the outside wrapping element of this component.
   * @returns {HTMLElement}
   */
  getElement() {
    return this.element;
  }

  /**
   * Create the outside wrapping element for this component.
   * @returns {HTMLElement}
   */
  createElement() {
    // If the element is already created, don't recreate.
    if (this.element) {
      return this.element;
    }

    this.element = this.ce('div', {
      id: this.id,
      class: this.className,
      style: this.customStyle
    });

<<<<<<< HEAD
    if (this.element) {
      // Ensure you can get the component info from the element.
      this.element.component = this;
    }
=======
    // Ensure you can get the component info from the element.
    this.element.component = this.component;
>>>>>>> 442e91b0

    this.hook('element', this.element);
    return this.element;
  }

  /**
   * Create the input wrapping element. For multiple, this may be the table wrapper for the elements.
   * @returns {boolean}
   */
  createWrapper() {
    if (!this.component.multiple) {
      return false;
    }
    else {
      let table = this.ce('table', {
        class: 'table table-bordered'
      });
      this.tbody = this.ce('tbody');
      table.appendChild(this.tbody);

      // Add a default value.
      if (!this.data[this.component.key] || !this.data[this.component.key].length) {
        this.addNewValue();
      }

      // Build the rows.
      this.buildRows();

      this.setInputStyles(table);

      // Add the table to the element.
      this.append(table);
      return true;
    }
  }

  get defaultValue() {
    let defaultValue = '';
    if (this.component.defaultValue) {
      defaultValue = this.component.defaultValue;
    }
    else if (this.component.customDefaultValue) {
      if (typeof this.component.customDefaultValue === 'string') {
        try {
          defaultValue = (new Function('component', 'row', 'data', `var value = ''; ${this.component.customDefaultValue.toString()}; return value;`))(this, this.data, this.data);
        }
        catch (err) {
          defaultValue = null;
          /* eslint-disable no-console */
          console.warn(`An error occurred getting default value for ${this.component.key}`, e);
          /* eslint-enable no-console */
        }
      }
      else {
        try {
          defaultValue = FormioUtils.jsonLogic.apply(this.component.customDefaultValue, {
            data: this.data,
            row: this.data
          });
        }
        catch (err) {
          defaultValue = null;
          /* eslint-disable no-console */
          console.warn(`An error occurred calculating a value for ${this.component.key}`, err);
          /* eslint-enable no-console */
        }
      }
    }

    if (this._inputMask) {
      defaultValue = conformToMask(defaultValue, this._inputMask).conformedValue;
      if (!FormioUtils.matchInputMask(defaultValue, this._inputMask)) {
        defaultValue = '';
      }
    }

    return defaultValue;
  }

  /**
   * Sets the pristine flag for this component.
   *
   * @param pristine {boolean} - TRUE to make pristine, FALSE not pristine.
   */
  setPristine(pristine) {
    this.pristine = pristine;
  }

  /**
   * Adds a new empty value to the data array.
   */
  addNewValue() {
    if (!this.data[this.component.key]) {
      this.data[this.component.key] = [];
    }
    if (this.data[this.component.key] && !_isArray(this.data[this.component.key])) {
      this.data[this.component.key] = [this.data[this.component.key]];
    }
    this.data[this.component.key].push(this.defaultValue);
  }

  /**
   * Adds a new empty value to the data array, and add a new row to contain it.
   */
  addValue() {
    this.addNewValue();
    this.buildRows();
	  this.checkConditions(this.root ? this.root.data : this.data);
    this.restoreValue();
  }

  /**
   * Removes a value out of the data array and rebuild the rows.
   * @param {number} index - The index of the data element to remove.
   */
  removeValue(index) {
    if (this.data.hasOwnProperty(this.component.key)) {
      this.data[this.component.key].splice(index, 1);
      this.triggerChange();
    }
    this.buildRows();
  }

  /**
   * Rebuild the rows to contain the values of this component.
   */
  buildRows() {
    if (!this.tbody) {
      return;
    }
    this.inputs = [];
    this.tbody.innerHTML = '';
    _each(this.data[this.component.key], (value, index) => {
      let tr = this.ce('tr');
      let td = this.ce('td');
      const input = this.createInput(td);
      input.value = value;
      tr.appendChild(td);

      if (!this.shouldDisable) {
        let tdAdd = this.ce('td');
        tdAdd.appendChild(this.removeButton(index));
        tr.appendChild(tdAdd);
      }

      this.tbody.appendChild(tr);
    });

    if (!this.shouldDisable) {
      let tr = this.ce('tr');
      let td = this.ce('td', {
        colspan: '2'
      });
      td.appendChild(this.addButton());
      tr.appendChild(td);
      this.tbody.appendChild(tr);
    }

    if (this.shouldDisable) {
      this.disabled = true;
    }
  }

  bootstrap4Theme(name) {
    return (name === 'default') ? 'secondary' : name;
  }

  iconClass(name, spinning) {
    if (!this.options.icons || this.options.icons === 'glyphicon') {
      return spinning ? `glyphicon glyphicon-${name} glyphicon-spin` : `glyphicon glyphicon-${name}`;
    }
    switch (name) {
      case 'zoom-in':
        return 'fa fa-search-plus';
      case 'zoom-out':
        return 'fa fa-search-minus';
      case 'question-sign':
        return `fa fa-question-circle`;
      case 'remove-circle':
        return `fa fa-times-circle-o`;
      default:
        return spinning ? `fa fa-${name} fa-spin` : `fa fa-${name}`;
    }
  }

  /**
   * Adds a new button to add new rows to the multiple input elements.
   * @returns {HTMLElement} - The "Add New" button html element.
   */
  addButton(justIcon) {
    let addButton = this.ce('a', {
      class: 'btn btn-primary'
    });
    this.addEventListener(addButton, 'click', (event) => {
      event.preventDefault();
      this.addValue();
    });

    let addIcon = this.ce('i', {
      class: this.iconClass('plus')
    });

    if (justIcon) {
      addButton.appendChild(addIcon);
      return addButton;
    }
    else {
      addButton.appendChild(addIcon);
      addButton.appendChild(this.text(this.component.addAnother || ' Add Another'));
      return addButton;
    }
  }

  /**
   * The readible name for this component.
   * @returns {string} - The name of the component.
   */
  get name() {
    return this.t(this.component.label || this.component.placeholder || this.component.key);
  }

  /**
   * Returns the error label for this component.
   * @return {*}
   */
  get errorLabel() {
    return this.t(this.component.errorLabel || this.component.label || this.component.placeholder || this.component.key);
  }

  /**
   * Get the error message provided a certain type of error.
   * @param type
   * @return {*}
   */
  errorMessage(type) {
    return (this.component.errors && this.component.errors[type]) ? this.component.errors[type] :  type;
  }

  /**
   * Creates a new "remove" row button and returns the html element of that button.
   * @param {number} index - The index of the row that should be removed.
   * @returns {HTMLElement} - The html element of the remove button.
   */
  removeButton(index) {
    let removeButton = this.ce('button', {
      type: 'button',
      class: 'btn btn-default btn-secondary',
      tabindex: '-1'
    });

    this.addEventListener(removeButton, 'click', (event) => {
      event.preventDefault();
      this.removeValue(index);
    });

    let removeIcon = this.ce('i', {
      class: this.iconClass('remove-circle')
    });
    removeButton.appendChild(removeIcon);
    return removeButton;
  }

  labelOnTheLeft(position) {
    return [
      'left-left',
      'left-right'
    ].includes(position);
  }

  labelOnTheRight(position) {
    return [
      'right-left',
      'right-right'
    ].includes(position);
  }

  rightAlignedLabel(position) {
    return [
      'left-right',
      'right-right'
    ].includes(position);
  }

  labelOnTheLeftOrRight(position) {
    return this.labelOnTheLeft(position) || this.labelOnTheRight(position);
  }

  getLabelWidth() {
    if (_isUndefined(this.component.labelWidth)) {
      this.component.labelWidth = 30;
    }

    return this.component.labelWidth;
  }

  getLabelMargin() {
    if (_isUndefined(this.component.labelMargin)) {
      this.component.labelMargin = 3;
    }

    return this.component.labelMargin;
  }

  setInputStyles(input) {
    if (this.labelIsHidden()) {
      return;
    }

    if (this.labelOnTheLeftOrRight(this.component.labelPosition)) {
      const totalLabelWidth = this.getLabelWidth() + this.getLabelMargin();
      input.style.width = `${100 - totalLabelWidth}%`;

      if (this.labelOnTheLeft(this.component.labelPosition)) {
        input.style.marginLeft = `${totalLabelWidth}%`
      }
      else {
        input.style.marginRight = `${totalLabelWidth}%`
      }
    }
  }

  labelIsHidden() {
    return !this.component.label || this.component.hideLabel || this.options.inputsOnly;
  }

  /**
   * Create the HTML element for the label of this component.
   * @param {HTMLElement} container - The containing element that will contain this label.
   */
  createLabel(container) {
    if (this.labelIsHidden()) {
      return;
    }
    let className = 'control-label';
    let style = '';

    const {
      labelPosition
    } = this.component;

    // Determine label styles/classes depending on position.
    if (labelPosition === 'bottom') {
      className += ' control-label--bottom';
    }
    else if (labelPosition && labelPosition !== 'top') {
      const labelWidth = this.getLabelWidth();
      const labelMargin = this.getLabelMargin();

      // Label is on the left or right.
      if (this.labelOnTheLeft(labelPosition)) {
        style += `float: left; width: ${labelWidth}%; margin-right: ${labelMargin}%; `;
      }
      else if (this.labelOnTheRight(labelPosition)) {
        style += `float: right; width: ${labelWidth}%; margin-left: ${labelMargin}%; `;
      }
      if (this.rightAlignedLabel(labelPosition)) {
        style += 'text-align: right; ';
      }
    }

    if (this.hasInput && this.component.validate && this.component.validate.required) {
      className += ' field-required';
    }
    this.labelElement = this.ce('label', {
      class: className,
      style
    });
    if (this.info.attr.id) {
      this.labelElement.setAttribute('for', this.info.attr.id);
    }
    this.labelElement.appendChild(this.text(this.component.label));
    this.createTooltip(this.labelElement);
    container.appendChild(this.labelElement);
  }

  addShortcutToLabel(label, shortcut) {
    if (!label) {
      label = this.component.label;
    }

    if (!shortcut) {
      shortcut = this.component.shortcut;
    }

    if (!shortcut || !/^[A-Za-z]$/.test(shortcut)) {
      return label;
    }

    const match = label.match(new RegExp(shortcut, 'i'));

    if (!match) {
      return label;
    }

    const char = match[0];
    const index = match.index + 1;
    const lowLineCombinator = '\u0332';

    return label.substring(0, index) + lowLineCombinator + label.substring(index);
  }

  addShortcut(element, shortcut) {
    // Avoid infinite recursion.
    if (this.root === this) {
      return;
    }

    if (!element) {
      element = this.labelElement;
    }

    if (!shortcut) {
      shortcut = this.component.shortcut;
    }

    this.root.addShortcut(element, shortcut);
  }

  removeShortcut(element, shortcut) {
    // Avoid infinite recursion.
    if (this.root === this) {
      return;
    }

    if (!element) {
      element = this.labelElement;
    }

    if (!shortcut) {
      shortcut = this.component.shortcut;
    }

    this.root.removeShortcut(element, shortcut);
  }

  /**
   * Create the HTML element for the tooltip of this component.
   * @param {HTMLElement} container - The containing element that will contain this tooltip.
   */
  createTooltip(container, component, classes) {
    component = component || this.component;
    classes = classes || `${this.iconClass('question-sign')} text-muted`;
    if (!component.tooltip) {
      return;
    }
    this.tooltip = this.ce('i', {
      class: classes
    });
    container.appendChild(this.text(' '));
    container.appendChild(this.tooltip);
    new Tooltip(this.tooltip, {
      delay: {
        hide: 100
      },
      placement: 'right',
      html: true,
      title: component.tooltip.replace(/(?:\r\n|\r|\n)/g, '<br />')
    });
  }

  /**
   * Creates the description block for this input field.
   * @param container
   */
  createDescription(container) {
    if (!this.component.description) {
      return;
    }
    this.description = this.ce('div', {
      class: 'help-block'
    });
    this.description.innerHTML = this.t(this.component.description);
    container.appendChild(this.description);
  }

  /**
   * Creates a new error element to hold the errors of this element.
   */
  createErrorElement() {
    if (!this.errorContainer) {
      return;
    }
    this.errorElement = this.ce('div', {
      class: 'formio-errors invalid-feedback'
    });
    this.errorContainer.appendChild(this.errorElement);
  }

  /**
   * Adds a prefix html element.
   *
   * @param {HTMLElement} input - The input element.
   * @param {HTMLElement} inputGroup - The group that will hold this prefix.
   * @returns {HTMLElement} - The html element for this prefix.
   */
  addPrefix(input, inputGroup) {
    let prefix = null;
    if (this.component.prefix) {
      prefix = this.ce('div', {
        class: 'input-group-addon'
      });
      prefix.appendChild(this.text(this.component.prefix));
      inputGroup.appendChild(prefix);
    }
    return prefix;
  }

  /**
   * Adds a suffix html element.
   *
   * @param {HTMLElement} input - The input element.
   * @param {HTMLElement} inputGroup - The group that will hold this suffix.
   * @returns {HTMLElement} - The html element for this suffix.
   */
  addSuffix(input, inputGroup) {
    let suffix = null;
    if (this.component.suffix) {
      suffix = this.ce('div', {
        class: 'input-group-addon'
      });
      suffix.appendChild(this.text(this.component.suffix));
      inputGroup.appendChild(suffix);
    }
    return suffix;
  }

  /**
   * Adds a new input group to hold the input html elements.
   *
   * @param {HTMLElement} input - The input html element.
   * @param {HTMLElement} container - The containing html element for this group.
   * @returns {HTMLElement} - The input group element.
   */
  addInputGroup(input, container) {
    let inputGroup = null;
    if (this.component.prefix || this.component.suffix) {
      inputGroup = this.ce('div', {
        class: 'input-group'
      });
      container.appendChild(inputGroup);
    }
    return inputGroup;
  }

  /**
   * Creates a new input mask placeholder.
   * @param {HTMLElement} mask - The input mask.
   * @returns {string} - The placeholder that will exist within the input as they type.
   */
  maskPlaceholder(mask) {
    return mask.map((char) => (char instanceof RegExp) ? '_' : char).join('');
  }

  /**
   * Sets the input mask for an input.
   * @param {HTMLElement} input - The html input to apply the mask to.
   */
  setInputMask(input) {
    if (input && this.component.inputMask) {
      const mask = FormioUtils.getInputMask(this.component.inputMask);
      this._inputMask = mask;
      this.inputMask = maskInput({
        inputElement: input,
        mask
      });
      if (mask.numeric) {
        input.setAttribute('pattern', "\\d*");
      }
      if (!this.component.placeholder) {
        input.setAttribute('placeholder', this.maskPlaceholder(mask));
      }
    }
  }

  /**
   * Creates a new input element.
   * @param {HTMLElement} container - The container which should hold this new input element.
   * @returns {HTMLElement} - Either the input or the group that contains the input.
   */
  createInput(container) {
    let input = this.ce(this.info.type, this.info.attr);
    this.setInputMask(input);
    let inputGroup = this.addInputGroup(input, container);
    this.addPrefix(input, inputGroup);
    this.addInput(input, inputGroup || container);
    this.addSuffix(input, inputGroup);
    this.errorContainer = container;
    this.setInputStyles(inputGroup || input);
    return inputGroup || input;
  }

  /**
   * Wrapper method to add an event listener to an HTML element.
   *
   * @param obj
   *   The DOM element to add the event to.
   * @param evt
   *   The event name to add.
   * @param func
   *   The callback function to be executed when the listener is triggered.
   */
  addEventListener(obj, evt, func) {
    this.eventHandlers.push({type: evt, func: func});
    if ('addEventListener' in obj){
      obj.addEventListener(evt, func, false);
    }
    else if ('attachEvent' in obj) {
      obj.attachEvent(`on${evt}`, func);
    }
  }

  redraw() {
    // Don't bother if we have not built yet.
    if (!this.isBuilt) {
      return;
    }
    this.clear();
    this.build();
  }

  /**
   * Remove all event handlers.
   */
  destroy(all) {
    if (this.inputMask) {
      this.inputMask.destroy();
    }
    _each(this.eventListeners, (listener) => {
      if (all || listener.internal) {
        this.events.off(listener.type, listener.listener);
      }
    });
    _each(this.eventHandlers, (handler) => {
      if (handler.event) {
        window.removeEventListener(handler.event, handler.func);
      }
    });
    this.inputs = [];
  }

  /**
   * Render a template string into html.
   *
   * @param template
   * @param data
   * @param actions
   *
   * @return {HTMLElement} - The created element.
   */
  renderTemplate(template, data, actions = []) {
    // Create a container div.
    const div = this.ce('div');

    // Interpolate the template and populate
    div.innerHTML = FormioUtils.interpolate(template, data);

    // Add actions to matching elements.
    actions.forEach(action => {
      const elements = div.getElementsByClassName(action.class);
      Array.prototype.forEach.call(elements, element => {
        element.addEventListener(action.event, action.action);
      });
    });

    return div;
  }

  /**
   * Append different types of children.
   *
   * @param child
   */
  appendChild(element, child) {
    if (Array.isArray(child)) {
      child.forEach(oneChild => {
        this.appendChild(element, oneChild);
      });
    }
    else if (child instanceof HTMLElement || child instanceof Text) {
      element.appendChild(child);
    }
    else if (child) {
      element.appendChild(this.text(child.toString()));
    }
  }

  /**
   * Alias for document.createElement.
   *
   * @param {string} type - The type of element to create
   * @param {Object} attr - The element attributes to add to the created element.
   * @param {Various} children - Child elements. Can be a DOM Element, string or array of both.
   * @param {Object} events
   *
   * @return {HTMLElement} - The created element.
   */
  ce(type, attr, children = null, events = {}) {
    // Create the element.
    let element = document.createElement(type);

    // Add attributes.
    if (attr) {
      this.attr(element, attr);
    }

    // Append the children.
    this.appendChild(element, children);
    return element;
  }

  /**
   * Alias to create a text node.
   * @param text
   * @returns {Text}
   */
  text(text) {
    return document.createTextNode(this.t(text));
  }

  /**
   * Adds an object of attributes onto an element.
   * @param {HtmlElement} element - The element to add the attributes to.
   * @param {Object} attr - The attributes to add to the input element.
   */
  attr(element, attr) {
    _each(attr, (value, key) => {
      if (typeof value !== 'undefined') {
        if (key.indexOf('on') === 0) {
          // If this is an event, add a listener.
          this.addEventListener(element, key.substr(2).toLowerCase(), value);
        }
        else {
          // Otherwise it is just an attribute.
          element.setAttribute(key, value);
        }
      }
    });
  }

  /**
   * Determines if an element has a class.
   *
   * Taken from jQuery https://j11y.io/jquery/#v=1.5.0&fn=jQuery.fn.hasClass
   */
  hasClass(element, className) {
    className = " " + className + " ";
    return ((" " + element.className + " ").replace(/[\n\t\r]/g, " ").indexOf(className) > -1);
  }

  /**
   * Adds a class to a DOM element.
   *
   * @param element
   *   The element to add a class to.
   * @param className
   *   The name of the class to add.
   */
  addClass(element, className) {
    const classes = element.getAttribute('class');
    if (!classes || classes.indexOf(className) === -1) {
      element.setAttribute('class', `${classes} ${className}`);
    }
  }

  /**
   * Remove a class from a DOM element.
   *
   * @param element
   *   The DOM element to remove the class from.
   * @param className
   *   The name of the class that is to be removed.
   */
  removeClass(element, className) {
    let cls = element.getAttribute('class');
    if (cls) {
      cls = cls.replace(new RegExp(className, 'g'), '');
      element.setAttribute('class', cls);
    }
  }

  /**
   * Determines if this component has a condition defined.
   *
   * @return {null}
   */
  hasCondition() {
    if (this._hasCondition !== null) {
      return this._hasCondition;
    }

    this._hasCondition = FormioUtils.hasCondition(this.component);
    return this._hasCondition;
  }

  /**
   * Check for conditionals and hide/show the element based on those conditions.
   */
  checkConditions(data) {
    // Check advanced conditions
    let result;

    if (!this.hasCondition()) {
      result = this.show(true);
    }
    else {
      result = this.show(FormioUtils.checkCondition(this.component, this.data, data));
    }

    if (this.fieldLogic(data)) {
      this.redraw();
    }

    return result;
  }

  /**
   * Check all triggers and apply necessary actions.
   *
   * @param data
   */
  fieldLogic(data) {
    const logics = this.component.logic || [];

    // If there aren't logic, don't go further.
    if (logics.length === 0) {
      return;
    }

    const newComponent = _cloneDeep(this.originalComponent);

    let changed = logics.reduce((changed, logic) => {
      const result = FormioUtils.checkTrigger(newComponent, logic.trigger, this.data, data);

      if (result) {
        changed |= logic.actions.reduce((changed, action) => {
          switch(action.type) {
            case 'property':
              FormioUtils.setActionProperty(newComponent, action, this.data, data, newComponent, result);
              break;
            case 'value':
              const newValue = (new Function('row', 'data', 'component', 'result', action.value))(this.data, data, newComponent, result);
              if (!_isEqual(this.getValue(), newValue)) {
                this.setValue(newValue);
                changed = true;
              }
              break;
            case 'validation':
              // TODO
              break;
          }
          return changed;
        }, false);
      }
      return changed;
    }, false);

    // If component definition changed, replace and mark as changed.
    if (!_isEqual(this.component, newComponent)) {
      this.component = newComponent;
      changed = true;
    }

    return changed;
  }

  /**
   * Add a new input error to this element.
   *
   * @param message
   * @param dirty
   */
  addInputError(message, dirty) {
    if (!message) {
      return;
    }

    if (this.errorElement) {
      let errorMessage = this.ce('p', {
        class: 'help-block'
      });
      errorMessage.appendChild(this.text(message));
      this.errorElement.appendChild(errorMessage);
    }

    // Add error classes
    this.addClass(this.element, 'has-error');
    this.inputs.forEach((input) => this.addClass(input, 'is-invalid'));
    if (dirty && this.options.highlightErrors) {
      this.addClass(this.element, 'alert alert-danger');
    }
  }

  /**
   * Hide or Show an element.
   *
   * @param show
   */
  show(show) {
    // Ensure we stop any pending data clears.
    if (this.clearPending) {
      clearTimeout(this.clearPending);
      this.clearPending = null;
    }

    // Execute only if visibility changes.
    if (!show === !this._visible) {
      return show;
    }

    this._visible = show;
    let element = this.getElement();
    if (element) {
      if (show && !this.component.hidden) {
        element.removeAttribute('hidden');
        element.style.visibility = 'visible';
        element.style.position = 'relative';
      }
      else if (!show || this.component.hidden) {
        element.setAttribute('hidden', true);
        element.style.visibility = 'hidden';
        element.style.position = 'absolute';
      }
    }

    if (!show && this.component.clearOnHide) {
      this.clearPending = setTimeout(() => this.setValue(null, {
        noValidate: true
      }), 200);
    }

    return show;
  }

  onResize() {}

  /**
   * Allow for options to hook into the functionality of this renderer.
   * @return {*}
   */
  hook() {
    const name = arguments[0];
    const fn = (typeof arguments[arguments.length - 1] === 'function') ? arguments[arguments.length - 1] : null;
    if (
      this.options &&
      this.options.hooks &&
      this.options.hooks[name]
    ) {
      return this.options.hooks[name].apply(this, Array.prototype.slice.call(arguments, 1));
    }
    else {
      // If this is an async hook instead of a sync.
      if (fn) {
        return fn(null, arguments[1]);
      }
      else {
        return arguments[1];
      }
    }
  }

  set visible(visible) {
    this.show(visible);
  }

  get visible() {
    return this._visible;
  }

  onChange(flags, fromRoot) {
    flags = flags || {};
    if (!flags.noValidate) {
      this.pristine = false;
    }

    // Set the changed variable.
    let changed = {
      component: this.component,
      value: this.value,
      flags: flags
    };

    // Emit the change.
    this.emit('componentChange', changed);

    // Bubble this change up to the top.
    if (this.root && !fromRoot) {
      this.root.triggerChange(flags, changed);
    }
  }

  addInputSubmitListener(input) {
    if (!this.options.submitOnEnter) {
      return;
    }
    this.addEventListener(input, 'keypress', (event) => {
      let key = event.keyCode || event.which;
      if (key == 13) {
        event.preventDefault();
        event.stopPropagation();
        this.emit('submitButton');
      }
    });
  }

  /**
   * Add new input element listeners.
   *
   * @param input
   */
  addInputEventListener(input) {
    this.addEventListener(input, this.info.changeEvent, () => this.updateValue({changed: true}));
  }

  /**
   * Add a new input to this comonent.
   *
   * @param input
   * @param container
   * @param noSet
   */
  addInput(input, container) {
    if (!input) {
      return;
    }
    if (input && container) {
      input = container.appendChild(input);
    }
    this.inputs.push(input);
    this.hook('input', input, container);
    this.addInputEventListener(input);
    this.addInputSubmitListener(input);
    return input;
  }

  /**
   * Get the static value of this component.
   * @return {*}
   */
  get value() {
    if (!this.data) {
      return null;
    }
    return this.data[this.component.key];
  }

  /**
   * Get the value at a specific index.
   *
   * @param index
   * @returns {*}
   */
  getValueAt(index) {
    return this.inputs[index].value;
  }

  /**
   * Get the input value of this component.
   *
   * @return {*}
   */
  getValue() {
    if (!this.hasInput) {
      return;
    }
    if (this.viewOnly) {
      return this.value;
    }
    const values = [];
    for (let i in this.inputs) {
      if (this.inputs.hasOwnProperty(i)) {
        if (!this.component.multiple) {
          return this.getValueAt(i);
        }
        values.push(this.getValueAt(i));
      }
    }
    return values;
  }

  /**
   * Determine if the value of this component has changed.
   *
   * @param before
   * @param after
   * @return {boolean}
   */
  hasChanged(before, after) {
    return !_isEqual(before, after);
  }

  /**
   * Update a value of this component.
   *
   * @param flags
   */
  updateValue(flags) {
    if (!this.hasInput) {
      return false;
    }

    flags = flags || {};
    const value = this.data[this.component.key];
    this.data[this.component.key] = this.getValue(flags);
    if (this.viewOnly) {
      this.updateViewOnlyValue(this.value);
    }

    const changed = flags.changed || this.hasChanged(value, this.data[this.component.key]);
    delete flags.changed;
    if (!flags.noUpdateEvent && changed) {
      this.triggerChange(flags);
    }
    return changed;
  }

  /**
   * Restore the value of a control.
   */
  restoreValue() {
    if (this.data && this.data.hasOwnProperty(this.component.key)) {
      this.setValue(this.data[this.component.key], {
        noUpdateEvent: true
      });
    }
    else {
      let defaultValue = this.defaultValue;
      if (!this.data.hasOwnProperty(this.component.key) && defaultValue) {
        this.setValue(defaultValue, {
          noUpdateEvent: true
        });
      }
    }
  }

  /**
   * Perform a calculated value operation.
   *
   * @param data - The global data object.
   *
   * @return {boolean} - If the value changed during calculation.
   */
  calculateValue(data, flags) {
    if (!this.component.calculateValue) {
      return false;
    }

    flags = flags || {};
    flags.noCheck = true;
    let changed = false;

    // If this is a string, then use eval to evalulate it.
    if (typeof this.component.calculateValue === 'string') {
      try {
        let value = (new Function('component', 'row', 'data', `value = []; ${this.component.calculateValue.toString()}; return value;`))(this, this.data, data);
        changed = this.setValue(value, flags);
      }
      catch (err) {
        /* eslint-disable no-console */
        console.warn(`An error occurred calculating a value for ${this.component.key}`, err);
        changed = false;
        /* eslint-enable no-console */
      }
    }
    else {
      try {
        let val = FormioUtils.jsonLogic.apply(this.component.calculateValue, {
          data,
          row: this.data
        });
        changed = this.setValue(val, flags);
      }
      catch (err) {
        /* eslint-disable no-console */
        console.warn(`An error occurred calculating a value for ${this.component.key}`, err);
        changed = false;
        /* eslint-enable no-console */
      }
    }

    return changed;
  }

  /**
   * Get this component's label text.
   *
   */
  get label() {
    return this.component.label;
  }

  /**
   * Set this component's label text and render it.
   *
   * @param value - The new label text.
   */
  set label(value) {
    this.component.label = value;
    if (this.labelElement) {
      this.labelElement.innerText = value;
    }
  }

  /**
   * Get FormioForm element at the root of this component tree.
   *
   */
  getRoot() {
    return this.root;
  }

  /**
   * Returns the invalid message, or empty string if the component is valid.
   *
   * @param data
   * @param dirty
   * @return {*}
   */
  invalidMessage(data, dirty) {
    // No need to check for errors if there is no input or if it is pristine.
    if (!this.hasInput || (!dirty && this.pristine)) {
      return '';
    }

    return Validator.check(this, data);
  }

  /**
   * Returns if the component is valid or not.
   *
   * @param data
   * @param dirty
   * @return {boolean}
   */
  isValid(data, dirty) {
    return !this.invalidMessage(data, dirty);
  }

  checkValidity(data, dirty) {
    // Force valid if component is conditionally hidden.
    if (!FormioUtils.checkCondition(this.component, data, this.data)) {
      return true;
    }

    let message = this.invalid || this.invalidMessage(data, dirty);
    this.setCustomValidity(message, dirty);
    return message ? false : true;
  }

  getRawValue() {
    return this.data[this.component.key];
  }

  isEmpty(value) {
    return value == null || value.length === 0;
  }

  /**
   * Check if a component is eligible for multiple validation
   *
   * @return {boolean}
   */
  validateMultiple(value) {
    return this.component.multiple && _isArray(value);
  }

  get errors() {
    return this.error ? [this.error] : [];
  }

  interpolate(string, data) {
    return FormioUtils.interpolate(string, data);
  }

  setCustomValidity(message, dirty) {
    if (this.errorElement && this.errorContainer) {
      this.errorElement.innerHTML = '';
      try {
        this.errorContainer.removeChild(this.errorElement);
      }
      catch (err) {}
    }
    this.removeClass(this.element, 'has-error');
    this.inputs.forEach((input) => this.removeClass(input, 'is-invalid'));
    if (this.options.highlightErrors) {
      this.removeClass(this.element, 'alert alert-danger');
    }
    if (message) {
      this.error = {
        component: this.component,
        message: message
      };
      this.emit('componentError', this.error);
      this.createErrorElement();
      this.addInputError(message, dirty);
    }
    else {
      this.error = null;
    }
    _each(this.inputs, (input) => {
      if (typeof input.setCustomValidity === 'function') {
        input.setCustomValidity(message, dirty);
      }
    });
  }

  /**
   * Set the value at a specific index.
   *
   * @param index
   * @param value
   */
  setValueAt(index, value) {
    if (value === null || value === undefined) {
      value = this.defaultValue;
    }
    this.inputs[index].value = value;
  }

  getFlags() {
    return (typeof arguments[1] === 'boolean') ? {
      noUpdateEvent: arguments[1],
      noValidate: arguments[2]
    } : (arguments[1] || {});
  }

  whenReady() {
    return Promise.resolve();
  }

  /**
   * Set the value of this component.
   *
   * @param value
   * @param flags
   *
   * @return {boolean} - If the value changed.
   */
  setValue(value, flags) {
    flags = this.getFlags.apply(this, arguments);
    if (!this.hasInput) {
      return false;
    }
    if (this.component.multiple && !_isArray(value)) {
      value = [value];
    }
    this.buildRows();
    const isArray = _isArray(value);
    for (let i in this.inputs) {
      if (this.inputs.hasOwnProperty(i)) {
        this.setValueAt(i, isArray ? value[i] : value);
      }
    }
    return this.updateValue(flags);
  }

  /**
   * Prints out the value of this component as a string value.
   */
  asString(value) {
    value = value || this.getValue();
    return _isArray(value) ? value.join(', ') : value.toString();
  }

  /**
   * Return if the component is disabled.
   * @return {boolean}
   */
  get disabled() {
    return this._disabled;
  }

  /**
   * Disable this component.
   *
   * @param {boolean} disabled
   */
  set disabled(disabled) {
    // Do not allow a component to be disabled if it should be always...
    if (!disabled && this.shouldDisable) {
      return;
    }

    this._disabled = disabled;

    // Disable all inputs.
    _each(this.inputs, (input) => this.setDisabled(input, disabled));
  }

  setDisabled(element, disabled) {
    element.disabled = disabled;
    if (disabled) {
      element.setAttribute('disabled', 'disabled');
    }
    else {
      element.removeAttribute('disabled');
    }
  }

  setLoading(element, loading) {
    if (element.loading === loading) {
      return;
    }

    element.loading = loading;
    if (!element.loader && loading) {
      element.loader = this.ce('i', {
        class: this.iconClass('refresh', true) + ' button-icon-right'
      });
    }
    if (element.loader) {
      if (loading) {
        element.appendChild(element.loader);
      }
      else if (element.contains(element.loader)) {
        element.removeChild(element.loader);
      }
    }
  }

  selectOptions(select, tag, options, defaultValue) {
    _each(options, (option) => {
      let attrs = {
        value: option.value
      };
      if (defaultValue !== undefined && (option.value === defaultValue)) {
        attrs.selected = 'selected';
      }
      let optionElement = this.ce('option', attrs);
      optionElement.appendChild(this.text(option.label));
      select.appendChild(optionElement);
    });
  }

  setSelectValue(select, value) {
    let options = select.querySelectorAll('option');
    _each(options, (option) => {
      if (option.value === value) {
        option.setAttribute('selected', 'selected');
      }
      else {
        option.removeAttribute('selected');
      }
    });
    if (select.onchange) {
      select.onchange();
    }
    if (select.onselect) {
      select.onchange();
    }
  }

  clear() {
    this.destroy();
    const element = this.getElement();
    if (element) {
      while (element.lastChild) {
        element.removeChild(element.lastChild);
      }
    }
  }

  append(element) {
    if (this.element) {
      this.element.appendChild(element);
    }
  }

  prepend(element) {
    if (this.element) {
      if (this.element.firstChild) {
        this.element.insertBefore(element, this.element.firstChild);
      }
      else {
        this.element.appendChild(element);
      }
    }
  }

  removeChild(element) {
    if (this.element) {
      this.element.removeChild(element);
    }
  }

  /**
   * Get the element information.
   */
  elementInfo() {
    let attributes = {
      name: this.options.name,
      type: this.component.inputType || 'text',
      class: 'form-control',
      lang: this.options.language
    };

    if (this.component.placeholder) {
      attributes.placeholder = this.t(this.component.placeholder);
    }

    if (this.component.tabindex) {
      attributes.tabindex = this.component.tabindex;
    }

    if (this.component.autofocus) {
      attributes.autofocus = this.component.autofocus;
    }

    return {
      type: 'input',
      component: this.component,
      changeEvent: 'change',
      attr: attributes
    };
  }
}

BaseComponent.externalLibraries = {};
BaseComponent.requireLibrary = function(name, property, src, polling) {
  if (!BaseComponent.externalLibraries.hasOwnProperty(name)) {
    BaseComponent.externalLibraries[name] = {};
    BaseComponent.externalLibraries[name].ready = new Promise((resolve, reject) => {
      BaseComponent.externalLibraries[name].resolve = resolve;
      BaseComponent.externalLibraries[name].reject = reject;
    });

    const callbackName = `${name}Callback`;

    if (!polling && !window[callbackName]) {
      window[callbackName] = function() {
        this.resolve();
      }.bind(BaseComponent.externalLibraries[name]);
    }

    // See if the plugin already exists.
    let plugin = _get(window, property);
    if (plugin) {
      BaseComponent.externalLibraries[name].resolve(plugin);
    }
    else {
      src = _isArray(src) ? src : [src];
      src.forEach((lib) => {
        let attrs = {};
        let elementType = '';
        if (typeof lib === 'string') {
          lib = {
            type: 'script',
            src: lib
          };
        }
        switch (lib.type) {
          case 'script':
            elementType = 'script';
            attrs = {
              src: lib.src,
              type: 'text/javascript',
              defer: true,
              async: true
            };
            break;
          case 'styles':
            elementType = 'link';
            attrs = {
              href: lib.src,
              rel: 'stylesheet'
            };
            break;
        }

        // Add the script to the top page.
        let script = document.createElement(elementType);
        for (let attr in attrs) {
          script.setAttribute(attr, attrs[attr]);
        }
        document.getElementsByTagName('head')[0].appendChild(script);
      });

      // if no callback is provided, then check periodically for the script.
      if (polling) {
        setTimeout(function checkLibrary() {
          let plugin = _get(window, property);
          if (plugin) {
            BaseComponent.externalLibraries[name].resolve(plugin);
          }
          else {
            // check again after 200 ms.
            setTimeout(checkLibrary, 200);
          }
        }, 200)
      }
    }
  }
  return BaseComponent.externalLibraries[name].ready;
};

BaseComponent.libraryReady = function(name) {
  if (
    BaseComponent.externalLibraries.hasOwnProperty(name) &&
    BaseComponent.externalLibraries[name].ready
  ) {
    return BaseComponent.externalLibraries[name].ready;
  }

  return Promise.reject(`${name} library was not required.`);
};<|MERGE_RESOLUTION|>--- conflicted
+++ resolved
@@ -2,10 +2,7 @@
 import Promise from "native-promise-only";
 import _get from 'lodash/get';
 import _each from 'lodash/each';
-<<<<<<< HEAD
 import _merge from 'lodash/merge';
-=======
->>>>>>> 442e91b0
 import _debounce from 'lodash/debounce';
 import _isArray from 'lodash/isArray';
 import _clone from 'lodash/clone';
@@ -654,15 +651,8 @@
       style: this.customStyle
     });
 
-<<<<<<< HEAD
-    if (this.element) {
-      // Ensure you can get the component info from the element.
-      this.element.component = this;
-    }
-=======
     // Ensure you can get the component info from the element.
     this.element.component = this.component;
->>>>>>> 442e91b0
 
     this.hook('element', this.element);
     return this.element;
