import { BaseComponent } from '../base/Base';
import _each from 'lodash/each';
import _assign from 'lodash/assign';
import _get from 'lodash/get';
import _isString from 'lodash/isString';
import _toString from 'lodash/toString';
import _find from 'lodash/find';
export class RadioComponent extends BaseComponent {
  elementInfo() {
    const info = super.elementInfo();
    info.type = 'input';
    info.changeEvent = 'click';
    info.attr.class = '';
    return info;
  }

  createInput(container) {
    const inputGroup = this.ce('div', {
      class: 'input-group'
    });
    const labelOnTheTopOrOnTheLeft = this.optionsLabelOnTheTopOrLeft();

    _each(this.component.values, (value) => {
      const wrapperClass = this.optionWrapperClass;
      const labelWrapper = this.ce('div', {
        class: wrapperClass
      });
      const label = this.ce('label', {
        class: 'control-label'
      });

      this.addShortcut(label, value.shortcut);

      // Create the SPAN around the textNode for better style hooks
      const labelSpan = this.ce('span');

      // Determine the attributes for this input.
      const inputId = `${this.component.key}${this.row}-${value.value}`;
      this.info.attr.id = inputId;
      this.info.attr.value = value.value;
      label.setAttribute('for', this.info.attr.id);

      // Create the input.
      const input = this.ce('input');
      _each(this.info.attr, function (value, key) {
        input.setAttribute(key, value);
      });

      if (labelOnTheTopOrOnTheLeft) {
        label.appendChild(labelSpan);
      }

      this.setInputLabelStyle(label);
      this.setInputStyle(input);

      this.addInput(input, label);

      labelSpan.appendChild(this.text(this.addShortcutToLabel(value.label, value.shortcut)));
      if (!labelOnTheTopOrOnTheLeft) {
        label.appendChild(labelSpan);
      }
      labelWrapper.appendChild(label);

      inputGroup.appendChild(labelWrapper);
    });
    container.appendChild(inputGroup);
    this.errorContainer = container;
  }

<<<<<<< HEAD
  get optionWrapperClass() {
    const inputType = this.component.inputType;
    const wrapperClass = (this.component.inline ? `${inputType}-inline` : inputType);
    return wrapperClass;
=======
  createViewOnlyInput() {
    _each(this.component.values, (value) => {
      const input = super.createViewOnlyInput();
      input.value = value.value;
    });
>>>>>>> 86eb15ef
  }

  optionsLabelOnTheTopOrLeft() {
    return ['top', 'left'].includes(this.component.optionsLabelPosition);
  }

  optionsLabelOnTheTopOrBottom() {
    return ['top', 'bottom'].includes(this.component.optionsLabelPosition);
  }

  setInputLabelStyle(label) {
    if (this.component.optionsLabelPosition === 'left') {
      _assign(label.style, {
        textAlign: 'center',
        paddingLeft: 0,
      });
    }

    if (this.optionsLabelOnTheTopOrBottom()) {
      _assign(label.style, {
        display: 'block',
        textAlign: 'center',
        paddingLeft: 0,
      });
    }
  }

  setInputStyle(input) {
    if (this.component.optionsLabelPosition === 'left') {
      _assign(input.style, {
        position: 'initial',
        marginLeft: '7px'
      });
    }

    if (this.optionsLabelOnTheTopOrBottom()) {
      _assign(input.style, {
        width: '100%',
        position: 'initial',
        marginLeft: 0
      });
    }
  }

  getValue() {
    let value = '';
    _each(this.inputs, (input) => {
      if (input.checked) {
        value = input.value;
        if (value === 'true') {
          value = true;
        }
        else if (value === 'false') {
          value = false;
        }
        else if (!isNaN(parseInt(value, 10)) && isFinite(value)) {
          value = parseInt(value, 10);
        }
      }
    });
    return value;
  }

  get view() {
    const value = this.getValue();

    if (!_isString(value)) {
      return _toString(value);
    }

    const option = _find(this.component.values, (v) => v.value === value);

    return _get(option, 'label');
  }

  setValueAt(index, value) {
    if (this.inputs && this.inputs[index]) {
      let inputValue = this.inputs[index].value;
      if (inputValue === 'true') {
        inputValue = true;
      }
      else if (inputValue === 'false') {
        inputValue = false;
      }
      else if (!isNaN(parseInt(inputValue, 10)) && isFinite(inputValue)) {
        inputValue = parseInt(inputValue, 10);
      }

      this.inputs[index].checked = (inputValue === value);
    }
  }

  updateValue(value, flags) {
    const changed = super.updateValue(value, flags);
    if (changed) {
      //add/remove selected option class
      const value = this.data[this.component.key];
      const optionSelectedClass = 'radio-selected';

      const inputs = this.inputs;
      _each(inputs, (input) => {
        const wrapperClass = this.optionWrapperClass;
        let wrapper;
        //find wrapper of this option
        let ancestor = input.parentElement;
        while (ancestor) {
          if (ancestor.classList.contains(wrapperClass)) {
            wrapper = ancestor;
            break;
          } else {
            ancestor = ancestor.parentElement;
          }
        }
        if (input.value === value) {
          //add class to container when selected
          if (wrapper) {
            wrapper.classList.add(optionSelectedClass);
          }
        } else {
          wrapper.classList.remove(optionSelectedClass);
        }
      });
    }
    return changed;
  }

  destroy() {
    super.destroy.apply(this, Array.prototype.slice.apply(arguments));
  }
}<|MERGE_RESOLUTION|>--- conflicted
+++ resolved
@@ -67,18 +67,17 @@
     this.errorContainer = container;
   }
 
-<<<<<<< HEAD
   get optionWrapperClass() {
     const inputType = this.component.inputType;
     const wrapperClass = (this.component.inline ? `${inputType}-inline` : inputType);
     return wrapperClass;
-=======
+  }
+
   createViewOnlyInput() {
     _each(this.component.values, (value) => {
       const input = super.createViewOnlyInput();
       input.value = value.value;
     });
->>>>>>> 86eb15ef
   }
 
   optionsLabelOnTheTopOrLeft() {
