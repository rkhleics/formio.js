--- conflicted
+++ resolved
@@ -52,15 +52,10 @@
 
       this.addInput(input, label);
 
-<<<<<<< HEAD
-      labelSpan.appendChild(this.text(value.label));
+      labelSpan.appendChild(this.text(this.addShortcutToLabel(value.label, value.shortcut))));
       if (!labelOnTheTopOrOnTheLeft) {
         label.appendChild(labelSpan);
       }
-=======
-      labelSpan.appendChild(this.text(this.addShortcutToLabel(value.label, value.shortcut)));
-      label.appendChild(labelSpan);
->>>>>>> 2473a780
       labelWrapper.appendChild(label);
 
       inputGroup.appendChild(labelWrapper);
