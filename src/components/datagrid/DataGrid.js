import _ from 'lodash';

import {FormioComponents} from '../Components';

export class DataGridComponent extends FormioComponents {
  constructor(component, options, data) {
    super(component, options, data);
    this.type = 'datagrid';
  }

  build() {
    this.createElement();
    this.createLabel(this.element);
    if (!this.data.hasOwnProperty(this.component.key)) {
      this.addNewValue();
    }
    this.visibleColumns = true;
    this.buildTable();
    this.createDescription(this.element);
  }

  buildTable() {
    if (this.tableElement) {
      this.element.removeChild(this.tableElement);
      this.tableElement.innerHTML = '';
    }

    let tableClass = 'table datagrid-table table-bordered form-group formio-data-grid ';
    _.each(['striped', 'bordered', 'hover', 'condensed'], (prop) => {
      if (this.component[prop]) {
        tableClass += `table-${prop} `;
      }
    });
    this.tableElement = this.ce('table', {
      class: tableClass
    });

    this.tableElement.appendChild(this.createHeader());

    // Build rows the first time.
    this.rows = [];
    this.tableRows = this.data[this.component.key].map((row, rowIndex) => this.buildRow(row, rowIndex));
    this.tbody = this.ce('tbody', null, this.tableRows);

    // Add the body to the table and to the element.
    this.tableElement.appendChild(this.tbody);

    const addButton = this.createAddButton();
    if (addButton) {
      this.tableElement.appendChild(addButton);
    }

    this.element.appendChild(this.tableElement);
  }

  // Build the header.
  createHeader() {
    const thead = this.ce('thead', null,
      this.ce('tr', null,
        [
          this.component.components.map(comp => {
            if ((this.visibleColumns === true) || (this.visibleColumns[comp.key])) {
              const th = this.ce('th');
              if (comp.validate && comp.validate.required) {
                th.setAttribute('class', 'field-required');
              }
              const title = comp.label || comp.title;
              if (title) {
                th.appendChild(this.text(title));
                this.createTooltip(th, comp);
              }
              return th;
            }
          }),
          this.shouldDisable ? null :
            this.ce('th', null,
              ['top', 'both'].includes(this.component.addAnotherPosition) ? this.addButton(true) : null
            ),
        ]
      )
    );
    return thead;
  }

  createAddButton() {
    return (!this.shouldDisable && (
      !this.component.addAnotherPosition ||
      this.component.addAnotherPosition === 'bottom' ||
      this.component.addAnotherPosition === 'both'
    ))  ?
      this.ce('tr', null,
        this.ce('td', {colspan: (this.component.components.length + 1)},
          this.addButton()
        )
      )
      : null;
  }

  get defaultValue() {
    const value = super.defaultValue;
    return typeof value === 'object' ? value : {};
  }

  buildRows(data) {
    this.data[this.component.key].forEach((row, rowIndex) => {
      // New Row.
      if (!this.tableRows[rowIndex]) {
        this.tableRows[rowIndex] = this.buildRow(row, rowIndex, data);
        this.tbody.insertBefore(this.tableRows[rowIndex], this.tbody.children[rowIndex + 1]);
      }
      // Update existing
      else if (!_.isEqual(row, this.tableRows[rowIndex].data)) {
        this.removeRowComponents(rowIndex);
        const newRow = this.buildRow(row, rowIndex, data);
        this.tbody.replaceChild(newRow, this.tableRows[rowIndex]);
        this.tableRows[rowIndex] = newRow;
      }
    });
    // Remove any extra rows.
    for (let rowIndex = this.tableRows.length; rowIndex > this.data[this.component.key].length; rowIndex--) {
      this.tbody.removeChild(this.tableRows[rowIndex - 1]);
      this.tableRows.splice(rowIndex - 1, 1);
    }
  }

  buildRow(row, index) {
    this.rows[index] = {};
    const element = this.ce('tr', null,
      [
        this.component.components.map((col, colIndex) => this.buildComponent(col, colIndex, row, index)),
        !this.shouldDisable ? this.ce('td', null, this.removeButton(index)) : null
      ]
    );
    element.data = _.cloneDeep(row);
    return element;
  }

  removeRowComponents(rowIndex) {
    // Clean up components list.
    (Object.keys(this.rows[rowIndex])).forEach(key => {
      this.removeComponent(this.rows[rowIndex][key], this.components);
    });
    this.rows[rowIndex] = [];
  }

  buildComponent(col, colIndex, row, rowIndex) {
    const column = _.cloneDeep(col);
    column.label = false;
    column.row = `${rowIndex}-${colIndex}`;
    const options = _.clone(this.options);
    options.name += `[${colIndex}]`;
    const comp = this.createComponent(column, options, row);
    if (row.hasOwnProperty(column.key)) {
      comp.setValue(row[column.key]);
    }
    else if (comp.type === 'components') {
      comp.setValue(row);
    }
    this.rows[rowIndex][column.key] = comp;
    if ((this.visibleColumns === true) || this.visibleColumns[column.key]) {
      return this.ce('td', null, comp.element);
    }
  }

  checkConditions(data) {
    let show = super.checkConditions(data);
    // If table isn't visible, don't bother calculating columns.
    if (!show) {
      return false;
    }
    let rebuild = false;
    if (this.visibleColumns === true) {
      this.visibleColumns = {};
    }
    _.each(this.component.components, (col) => {
      let showColumn = false;
      _.each(this.rows, (comps) => {
        showColumn |= comps[col.key].checkConditions(data);
      });
      if (
        (this.visibleColumns[col.key] && !showColumn) ||
        (!this.visibleColumns[col.key] && showColumn)
      ) {
        rebuild = true;
      }

      this.visibleColumns[col.key] = showColumn;
      show |= showColumn;
    });

    // If a rebuild is needed, then rebuild the table.
<<<<<<< HEAD
    if (rebuild) {
      this.buildTable(data);
=======
    if (rebuild && show) {
      this.buildTable();
>>>>>>> c185fb80
    }

    // Return if this table should show.
    return show;
  }

  setValue(value, flags) {
    flags = this.getFlags.apply(this, arguments);
    if (!value) {
      return;
    }
<<<<<<< HEAD
    if (!_isArray(value)) {
      if (typeof value === 'object') {
        value = [value];
      }
      else {
        return;
      }
=======
    if (!Array.isArray(value)) {
      return;
>>>>>>> c185fb80
    }

    this.data[this.component.key] = value;
    this.buildRows();
    _.each(this.rows, (row, index) => {
      if (value.length <= index) {
        return;
      }
      _.each(row, (col, key) => {
        if (col.type === 'components') {
          col.setValue(value[index], flags);
        }
        else if (value[index].hasOwnProperty(key)) {
          col.setValue(value[index][key], flags);
        }
        else {
          col.setValue(col.defaultValue, flags);
        }
      });
    });
  }

  /**
   * Get the value of this component.
   *
   * @returns {*}
   */
  getValue() {
    if (this.viewOnly) {
      return this.value;
    }
    const values = [];
    _.each(this.rows, (row) => {
      const value = {};
      _.each(row, (col) => {
        if (
          col &&
          col.component &&
          col.component.key
        ) {
          value[col.component.key] = col.getValue();
        }
      });
      values.push(value);
    });
    return values;
  }
}<|MERGE_RESOLUTION|>--- conflicted
+++ resolved
@@ -189,13 +189,8 @@
     });
 
     // If a rebuild is needed, then rebuild the table.
-<<<<<<< HEAD
     if (rebuild) {
-      this.buildTable(data);
-=======
-    if (rebuild && show) {
       this.buildTable();
->>>>>>> c185fb80
     }
 
     // Return if this table should show.
@@ -207,18 +202,13 @@
     if (!value) {
       return;
     }
-<<<<<<< HEAD
-    if (!_isArray(value)) {
+    if (!Array.isArray(value)) {
       if (typeof value === 'object') {
         value = [value];
       }
       else {
         return;
       }
-=======
-    if (!Array.isArray(value)) {
-      return;
->>>>>>> c185fb80
     }
 
     this.data[this.component.key] = value;
