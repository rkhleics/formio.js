--- conflicted
+++ resolved
@@ -103,59 +103,12 @@
     return typeof value === 'object' ? value : {};
   }
 
-
   buildRows(data) {
-<<<<<<< HEAD
-    this.tbody.innerHTML = '';
-    this.rows = [];
-    this.components = [];
-
-    // Check minLength validation
-    if (this.component.validate && this.component.validate.hasOwnProperty('minLength') && this.data[this.component.key].length < this.component.validate.minLength) {
-      let toAdd = this.component.validate.minLength - this.data[this.component.key].length;
-      for (let i = 0; i < toAdd; i++) {
-        this.data[this.component.key].push({});
-      }
-    }
-
-    _each(this.data[this.component.key], (row, index) => {
-      let tr = this.ce('tr');
-      let cols = {};
-      _each(this.component.components, (col) => {
-        let column = _cloneDeep(col);
-        column.label = false;
-        column.row = this.row + '-' + index;
-        let options = _clone(this.options);
-        options.name += '[' + index + ']';
-        let comp = this.createComponent(column, options, row);
-        if (row.hasOwnProperty(column.key)) {
-          comp.setValue(row[column.key]);
-        }
-        else if (comp.type === 'components') {
-          comp.setValue(row);
-        }
-        cols[column.key] = comp;
-        if ((this.visibleColumns === true) || this.visibleColumns[col.key]) {
-          let td = this.ce('td');
-          td.appendChild(comp.element);
-          tr.appendChild(td);
-          comp.checkConditions(data);
-        }
-      });
-      this.rows.push(cols);
-
-      // Add the remove column if not disabled.
-      if (!this.shouldDisable) {
-        let td = this.ce('td');
-        td.appendChild(this.removeButton(index));
-        tr.appendChild(td);
-=======
     this.data[this.component.key].forEach((row, rowIndex) => {
       // New Row.
       if (!this.tableRows[rowIndex]) {
         this.tableRows[rowIndex] = this.buildRow(row, rowIndex, data);
         this.tbody.insertBefore(this.tableRows[rowIndex], this.tbody.children[rowIndex + 1]);
->>>>>>> 6ea9d9dc
       }
       // Update existing
       else if (
@@ -196,25 +149,6 @@
     delete this.rows[rowIndex];
   }
 
-<<<<<<< HEAD
-    // Add the add button if not disabled.
-    if (!this.shouldDisable && (
-        !this.component.addAnotherPosition ||
-        this.component.addAnotherPosition === "bottom" ||
-        this.component.addAnotherPosition === "both"
-      )) {
-      let tr = this.ce('tr');
-      let td = this.ce('td', {
-        colspan: (this.component.components.length + 1)
-      });
-      td.appendChild(this.addButton());
-      tr.appendChild(td);
-
-      // Check maxLength validation
-      if (this.component.validate && this.component.validate.hasOwnProperty('maxLength') && this.rows.length < this.component.validate.maxLength) {
-        this.tbody.appendChild(tr);
-      }
-=======
   buildComponent(col, colIndex, row, rowIndex) {
     const column = _.cloneDeep(col);
     column.label = false;
@@ -231,7 +165,6 @@
     this.rows[rowIndex][column.key] = comp;
     if ((this.visibleColumns === true) || this.visibleColumns[column.key]) {
       return this.ce('td', null, comp.element);
->>>>>>> 6ea9d9dc
     }
   }
 
