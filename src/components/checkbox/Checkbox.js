--- conflicted
+++ resolved
@@ -5,13 +5,8 @@
     const info = super.elementInfo();
     info.type = 'input';
     info.changeEvent = 'click';
-<<<<<<< HEAD
     info.attr.type = this.component.inputType || 'checkbox';
-    info.attr.class = '';
-=======
-    info.attr.type = this.component.inputType;
     info.attr.class = 'form-check-input';
->>>>>>> 4f4d0da9
     if (this.component.name) {
       info.attr.name = `data[${this.component.name}]`;
     }
