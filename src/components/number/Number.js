--- conflicted
+++ resolved
@@ -2,29 +2,18 @@
 import _ from 'lodash';
 import {createNumberMask} from 'text-mask-addons';
 import {BaseComponent} from '../base/Base';
-<<<<<<< HEAD
-import currencyData from '../../currencyData';
-=======
 import FormioUtils from '../../utils';
->>>>>>> 3a007da2
 
 export class NumberComponent extends BaseComponent {
   constructor(component, options, data) {
     super(component, options, data);
-    this.currencies = currencyData;
     this.validators = this.validators.concat(['min', 'max']);
 
-<<<<<<< HEAD
-    const formattedNumberString = (12345.6789).toLocaleString(this.getBrowserLanguage() || 'en');
-    this.decimalSeparator = options.decimalSeparator = options.decimalSeparator
-      || formattedNumberString.match(/345(.*)67/)[1];
-=======
     const separators = FormioUtils.getNumberSeparators(options.language);
 
     this.decimalSeparator = options.decimalSeparator = options.decimalSeparator
       || separators.decimalSeparator;
 
->>>>>>> 3a007da2
     if (component.delimiter) {
       if (options.hasOwnProperty('thousandsSeparator')) {
         console.warn("Property 'thousandsSeparator' is deprecated. Please use i18n to specify delimiter.");
@@ -36,70 +25,18 @@
       this.delimiter = '';
     }
 
-<<<<<<< HEAD
+    this.decimalLimit = FormioUtils.getNumberDecimalLimit(this.component);
     // Currencies to override BrowserLanguage Config. Object key {}
-    if (this.options.languageOverride && this.options.languageOverride.hasOwnProperty(this.options.language || 'en')) {
+    if (this.options.languageOverride && this.options.languageOverride.hasOwnProperty(options.language || 'en')) {
       this.decimalSeparator = this.options.languageOverride[this.options.language || 'en'].decimalSeparator;
       this.delimiter = this.options.languageOverride[this.options.language || 'en'].delimiter;
     }
-
-    // Determine the decimal limit. Defaults to 20 but can be overridden by validate.step or decimalLimit settings.
-    this.decimalLimit = 20;
-    if (
-      this.component.validate &&
-      this.component.validate.step &&
-      this.component.validate.step !== 'any'
-    ) {
-      const parts = this.component.validate.step.toString().split('.');
-      if (parts.length > 1) {
-        this.decimalLimit = parts[1].length;
-      }
-    }
-  }
-
-  getOverrideBrowser(currency) {
-    Object.keys(currency).map((curr)=>{
-      this.currencies[curr] = {
-        delimiter: currency[curr].delimiter,
-        separator: currency[curr].separator
-      };
-      return this.currencies
-    });
-    return this.currencies;
-  }
-
-  getFormatOptions() {
-    return {
-      style: 'decimal',
-      useGrouping: true,
-      maximumFractionDigits: _.get(this.component, 'decimalLimit', this.decimalLimit)
-    };
-  }
-
-  formatNumber(value) {
-    // If not a number, return empty string.
-    if (isNaN(value)) {
-      return '';
-    }
-
-    // If empty string, zero or other, don't format.
-    if (!value) {
-      return value;
-    }
-    if (this.component.validate && this.component.validate.integer) {
-      return parseInt(value, 10).toLocaleString(this.options.language || 'en', this.getFormatOptions());
-    }
-    else {
-      return parseFloat(value).toLocaleString(this.options.language || 'en', this.getFormatOptions());
-    }
-=======
-    this.decimalLimit = FormioUtils.getNumberDecimalLimit(this.component);
->>>>>>> 3a007da2
   }
 
   parseNumber(value) {
     // Remove delimiters and convert decimal separator to dot.
     value = value.split(this.delimiter).join('').replace(this.decimalSeparator, '.');
+
     if (this.component.validate && this.component.validate.integer) {
       return parseInt(value, 10);
     }
@@ -109,6 +46,8 @@
   }
 
   setInputMask(input) {
+    console.log(this.decimalSeparator);
+    console.log(this.decimalSeparator);
     this.inputMask = maskInput({
       inputElement: input,
       mask: createNumberMask({
