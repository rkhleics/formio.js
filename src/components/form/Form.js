--- conflicted
+++ resolved
@@ -1,11 +1,8 @@
 import FormioForm from '../../formio.form';
 import FormioUtils from '../../utils';
 import Formio from '../../formio';
-<<<<<<< HEAD
 import { FormioComponents } from "../Components";
-=======
 import _isEmpty from 'lodash/isEmpty';
->>>>>>> 442e91b0
 
 export class FormComponent extends FormioForm {
   static schema(...extend) {
