--- conflicted
+++ resolved
@@ -95,16 +95,7 @@
     this.updateValue(flags);
   }
 
-<<<<<<< HEAD
-  get view() {
-    const value = this.getValue();
+  getView(value) {
     return _map(_filter((this.component.values || []), (v) => value[v.value]), 'label').join(', ');
-=======
-  getView(value) {
-    return _(this.component.values || [])
-      .filter((v) => value[v.value])
-      .map('label')
-      .join(', ');
->>>>>>> 442e91b0
   }
 }