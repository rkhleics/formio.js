--- conflicted
+++ resolved
@@ -109,15 +109,9 @@
         [
           this.ce('div', {class: 'col-md-1'},
             (
-<<<<<<< HEAD
-              !this.disabled ?
+              (!this.disabled && !this.shouldDisable) ?
                 this.ce('i', {
                   class: this.iconClass('remove'),
-=======
-              (!this.disabled && !this.shouldDisable) ?
-                this.ce('span', {
-                  class: 'glyphicon glyphicon-remove',
->>>>>>> 1b1e3661
                   onClick: event => {
                     if (this.component.storage === 'url') {
                       this.options.formio.makeRequest('', this.data[this.component.key][index].url, 'delete');
