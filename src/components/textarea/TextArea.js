--- conflicted
+++ resolved
@@ -127,7 +127,6 @@
     return this.input;
   }
 
-<<<<<<< HEAD
   setConvertedValue(value) {
     if (this.component.as && this.component.as === 'json' && value) {
       try {
@@ -138,7 +137,8 @@
       }
     }
     return value;
-=======
+  }
+
   isEmpty(value) {
     if (this.quill) {
       return (!value || (value === '<p><br></p>'));
@@ -154,7 +154,6 @@
       defaultValue = '<p><br></p>';
     }
     return defaultValue;
->>>>>>> 442e91b0
   }
 
   setValue(value, flags) {
@@ -185,7 +184,10 @@
   }
 
   getValue() {
-<<<<<<< HEAD
+    if (this.viewOnly) {
+      return this.value;
+    }
+
     if (!this.component.wysiwyg && !this.component.editor) {
       return this.getConvertedValue(super.getValue());
     }
@@ -196,11 +198,8 @@
 
     if (this.quill) {
       return this.getConvertedValue(this.quill.root.innerHTML);
-=======
-    if (this.viewOnly) {
-      return this.value;
->>>>>>> 442e91b0
-    }
+    }
+
     return this.quill ? this.quill.root.innerHTML : super.getValue();
   }
 
