--- conflicted
+++ resolved
@@ -257,25 +257,10 @@
   }
 
   checkConditions(data) {
-<<<<<<< HEAD
     this.getComponents().forEach(comp => {
       if (comp.hasCondition()) {
         comp.checkConditions(data);
       }
-=======
-    let forceShow = false;
-    let show = false;
-    _.each(this.getComponents(), (comp) => {
-      const compShow = comp.checkConditions(data);
-      forceShow |= (
-        comp.hasCondition() &&
-        compShow &&
-        comp.component &&
-        comp.component.conditional &&
-        comp.component.conditional.overrideParent
-      );
-      show |= compShow;
->>>>>>> c185fb80
     });
 
     super.checkConditions(data);
@@ -408,11 +393,7 @@
     }
     flags = this.getFlags.apply(this, arguments);
     let changed = false;
-<<<<<<< HEAD
     this.getComponents().forEach(component => {
-=======
-    _.each(this.getComponents(), (component) => {
->>>>>>> c185fb80
       if (component.type === 'button') {
         return;
       }
