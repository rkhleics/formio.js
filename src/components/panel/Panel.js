--- conflicted
+++ resolved
@@ -30,17 +30,13 @@
   }
 
   build() {
-<<<<<<< HEAD
     this.component.theme = this.component.theme || 'default';
-    this.createElement();
-=======
     let panelClass = `card border-${this.bootstrap4Theme(this.component.theme)} `;
     panelClass += `panel panel-${this.component.theme} `;
     panelClass += this.component.customClass;
     this.element = this.ce('div', {
       class: panelClass
     });
->>>>>>> 4f4d0da9
     if (this.component.title) {
       let heading = this.ce('div', {
         class: 'card-header panel-heading'
@@ -59,13 +55,8 @@
 
       this.element.appendChild(heading);
     }
-<<<<<<< HEAD
     this.panelBody = this.ce('div', {
-      class: 'panel-body'
-=======
-    let body = this.ce('div', {
       class: 'card-body panel-body'
->>>>>>> 4f4d0da9
     });
     this.addComponents();
     this.element.appendChild(this.panelBody);
