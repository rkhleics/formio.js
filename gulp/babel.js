--- conflicted
+++ resolved
@@ -1,15 +1,7 @@
 module.exports = function(gulp, plugins) {
   return function () {
-<<<<<<< HEAD
-    return gulp.src('./src/**/*.js')
+    return gulp.src((['./src/**/*.js', '!./src/**/*.spec.js'])
       .pipe(plugins.babel())
-      .pipe(gulp.dest('build/'));
-=======
-    return gulp.src(['./src/**/*.js', '!./src/**/*.spec.js'])
-      .pipe(plugins.babel({
-        presets: ['env']
-      }))
       .pipe(gulp.dest('lib/'));
->>>>>>> 8944bc20
   };
 };